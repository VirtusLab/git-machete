--- conflicted
+++ resolved
@@ -5,13 +5,10 @@
 - fixed: package version retrieval outside of git repository
 - fixed: checking whether a branch is merged to parent works for branches that have no common commit
 - added: CI/CD check ensuring that RELEASE_NOTES are up to date
-<<<<<<< HEAD
+- fixed: `github create-pr` takes the PR title from the first unique commit
 - added: `--all`, `--mine`, `--by` flags and parameter `<PR-number-1> ... <PR-number-N>` in the new subcommand `fetch-prs` of the `github` 
   command in order to checkout multiple PRs at once
 - added: renamed `github`s subcommand `checkout-prs` to `checkout-pr`
-=======
-- fixed: `github create-pr` takes the PR title from the first unique commit
->>>>>>> 3e0878ab
 
 ## New in git-machete 3.7.1
 
