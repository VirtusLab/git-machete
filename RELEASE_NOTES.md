--- conflicted
+++ resolved
@@ -3,11 +3,8 @@
 ## New in git-machete 3.12.6
 
 - improved: modify formatting of command line documentation
-<<<<<<< HEAD
+- added: `git machete help <command>` now accepts command aliases
 - fixed: removed stack trace when terminating `git machete` command prompt with `Ctrl+D`
-=======
-- added: `git machete help <command>` now accepts command aliases
->>>>>>> 03fdfd01
 
 ## New in git-machete 3.12.5
 
