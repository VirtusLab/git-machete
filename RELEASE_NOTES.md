--- conflicted
+++ resolved
@@ -5,11 +5,8 @@
 - improved: modify formatting of command line documentation
 - added: `git machete help <command>` now accepts command aliases
 - fixed: removed stack trace when terminating `git machete` command prompt with `Ctrl+D`
-<<<<<<< HEAD
+- added: support for Python 3.11
 - added: machete config key `machete.traverse.push` that controls `--push` flag of `traverse` command
-=======
-- added: support for Python 3.11
->>>>>>> 870e95cb
 
 ## New in git-machete 3.12.5
 
