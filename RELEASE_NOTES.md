--- conflicted
+++ resolved
@@ -2,11 +2,8 @@
 
 ## New in git-machete 3.15.3
 
-<<<<<<< HEAD
-=======
 - improved: stability of releases to Homebrew
 
->>>>>>> 44601c2f
 ## New in git-machete 3.15.2
 
 - fixed: zsh shell completion for the `slide-out` command no longer fails
