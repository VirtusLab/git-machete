--- conflicted
+++ resolved
@@ -4,12 +4,9 @@
 ## New in git-machete 3.8.0
 
 - added: `--all`, `--mine`, `--by` flags and parameter `<PR-number-1> ... <PR-number-N>` to `git machete github checkout-prs`
-<<<<<<< HEAD
+- fixed: cherry-pick/merge/rebase/revert is detected on a per-worktree basis
 - added: command `git machete clean` with `--checkout-my-github-prs` flag and its equivalent `git machete github sync`
 - added: `--delete` flag to `git machete slide-out` command for deleting slid-out branches from git
-=======
-- fixed: cherry-pick/merge/rebase/revert is detected on a per-worktree basis
->>>>>>> 32f30130
 
 ## New in git-machete 3.7.2
 
