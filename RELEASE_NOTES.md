--- conflicted
+++ resolved
@@ -2,11 +2,8 @@
 
 ## New in git-machete 3.11.0
 
-<<<<<<< HEAD
 - added: `git machete help config` help topic and sphinx documentation page for config keys and environment variables
-=======
 - added: when GitHub token is invalid/expired, provide information which token provider has been used
->>>>>>> e22b5586
 
 ## New in git-machete 3.10.1
 
