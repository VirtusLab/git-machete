# Release notes

## New in git-machete 3.10.0

<<<<<<< HEAD
- added: `git machete github *` subcommands now work with custom GitHub URL

=======
>>>>>>> 2aa02a38
## New in git-machete 3.9.1

- fixed: better rendering of edge junctions in `status`

## New in git-machete 3.9.0

- added: `advance` command now also pushes the branch after the merge
- fixed: `fork-point` no longer specially treats branches merged to its parent
- fixed: color scheme on 8-color terminals

## New in git-machete 3.8.0

- added: `--all`, `--mine`, `--by` flags and parameter `<PR-number-1> ... <PR-number-N>` to `git machete github checkout-prs`
- fixed: cherry-pick/merge/rebase/revert is detected on a per-worktree basis
- added: command `git machete clean` with `--checkout-my-github-prs` flag and its equivalent `git machete github sync`
- added: `--delete` flag to `git machete slide-out` command for deleting slid-out branches from git

## New in git-machete 3.7.2

- fixed: package version retrieval outside of git repository
- fixed: checking whether a branch is merged to parent works for branches that have no common commit
- added: CI/CD check ensuring that RELEASE_NOTES are up to date
- fixed: `github create-pr` takes the PR title from the first unique commit

## New in git-machete 3.7.1

- fixed: build process of Docker images

## New in git-machete 3.7.0

- added: extra options can be passed to the underlying `git rebase` via `GIT_MACHETE_REBASE_OPTS` env var (suggested by @kgadek)

## New in git-machete 3.6.2

- added: `gitmachete/git-machete` Docker image (contributed by @mohitsaxenaknoldus)
- fixed: build process stability

## New in git-machete 3.6.1

- fixed: support for worktrees (reported by @kgadek)

## New in git-machete 3.6.0

- added: `t` alias for `traverse` command
- fixed: remove underscore from `--start-from` flag for `traverse` subcommand

## New in git-machete 3.5.0

- added: new way of acquiring the github token (from `~/.github-token`)
- fixed: `--fork-point` and `--down-fork-point` options values have to be ancestor of the current branch
- added: fish shell completions (contributed by @kgadek)

## New in git-machete 3.4.1

- fixed: wrong logo path in Snapcraft config

## New in git-machete 3.4.0

- added: `github` command with `anno-prs`, `checkout-prs`, `create-pr` and `retarget-pr` subcommands
- added: documentation on readthedocs.io
- fixed: documentation displayed with `help`/`-h`/`--help`
- improved: content of git-machete project related blogs has been moved to this repo and updated
- removed: releases to Nixpkgs no longer happen directly from our CI pipeline

## New in git-machete 3.3.0

- improved: `show` can accept a target branch other than the current branch (contributed by @asford)
- added: `--no-push`, `--no-push-remote`, `--push` and `--push-untracked` flags in `traverse` to optionally skip pushing to remote (contributed by @asford)

## New in git-machete 3.2.1

- fixed: newly created branches were sometimes incorrectly recognized as merged to parent
- improved: GitHub API token is resolved from `gh` or `hub` if available

## New in git-machete 3.2.0

- improved: `slide-out` can target branches with any number of downstream (child) branches (contributed by @asford)
- fixed: detection of no-op rebase cases in fork-point algorithm
- fixed: if a branch is merged to its parent, `git machete status -l` now always displays an empty list of commits
- improved: `status` and `traverse` by default also consider squash merges when checking if a branch is merged to parent (contributed by @asford)
- added: `--no-detect-squash-merges` flag in `status` and `traverse` to fall back to strict merge detection

## New in git-machete 3.1.1

- fixed: `add` without `--onto` crashing when the current branch is not managed
- fixed: commit message and PR description for `NixOS/nixpkgs`

## New in git-machete 3.1.0

- added: `--sync-github-prs`/`-H` and `--token` options to `anno`

## New in git-machete 3.0.0

- removed: support for Python 2
- removed: deprecated commands `infer` and `prune-branches`
- removed: standalone `format` command (`help format` can be used instead)

## New in git-machete 2.16.1

- fixed: PyPI deployment (ensure Travis uses Python 3.x)

## New in git-machete 2.16.0

- added: `squash` command

## New in git-machete 2.15.9

- fixed: Docker image used to open a PR to nixpkgs

## New in git-machete 2.15.8

- improved: both `master` (or `main`) and `develop` are automatically treated as roots in `discover`

## New in git-machete 2.15.7

- fixed: Reset to Remote and Fast Forward actions in our IntelliJ Plugin caused fork point to be inferred incorrectly
- added: CI also runs tests against Python 3.9 and latest version of Git

## New in git-machete 2.15.6

- fixed: `discover` crashing if neither of `develop` and `master` branches present and `--roots` not provided
- improved: consider `main` branch as a fixed root in discovery alongside `master` and `develop`

## New in git-machete 2.15.5

- changed: `develop` branch is taken as a fixed root in `discover` if `master` branch is missing

## New in git-machete 2.15.4

- improved: slide-out is suggested in certain contexts (like `status`) in case a non-existent branch is found in .git/machete

## New in git-machete 2.15.3

- changed: skip verification of managed branches for `anno` and `show`
- added: package for Ubuntu 20.04
- fixed: missing post-slide-out hook invocation after `advance`

## New in git-machete 2.15.2

- fixed: working directory in release scripts

## New in git-machete 2.15.1

- fixed: release process for Homebrew and NixOS/nixpkgs

## New in git-machete 2.15.0

- added: `addable` category of `list`
- added: `advance` command
- added: `machete-post-slide-out` hook
- added: support for `GIT_MACHETE_EDITOR` env var
- changed: `go root` no longer raises an error when the current branch is root
- fixed: `show root` no longer raises an error when the current branch is root
- fixed: Bash completion for `-y` option in several commands
- fixed: handling the case of current directory becoming non-existent (e.g. as a result of checkout)
- improved: `add` accepts remote branches as well (just like `git checkout`)
- improved: `discover` limited to ca. 10 most recently checked out branches by default
- improved: `discover` skips merged branches for which no child branches have been inferred
- improved: release process has been simplified

## New in git-machete 2.14.0

- added: `--as-root` option to `add`
- added: `--branch` option to `anno`
- added: `is-managed` plumbing command
- added: `current` subcommand to `show`
- added: animated gif to README + script for generating gifs automatically
- improved: formatting of help, prompts, logs, warnings and other messages
- fixed: help for a few existing commands

## New in git-machete 2.13.6

- fixed: remove reviewer setting when opening a PR to NixOS/nixpkgs
- changed: confinement of snaps from `strict` to `classic`
- changed: Docker images moved from under `virtuslab` organization to `gitmachete`
- changed: `apt-ppa` in all contexts to `deb-ppa`
- improved: determining the default editor (also including `git config core.editor`, `$GIT_EDITOR`, `editor` and `$VISUAL`)

## New in git-machete 2.13.5

- fixed: build of rpm package
- improved: organization of deployment stages on CI

## New in git-machete 2.13.4

- added: automatic opening of a PR to NixOS/nixpkgs on each release
- improved: `traverse` suggests to reset (`git reset --keep`) a local branch to its remote counterpart if the latter has newer commits
- fixed: handling corner cases when figuring out fork point

## New in git-machete 2.13.3

- fixed: minor release-related issues
- fixed: interactive input for `traverse` in case of an untracked branch

## New in git-machete 2.13.2

- added: support for Snappy
- added: script for creating an annotated tag for release
- added: extra checks in CI
- added: release guidelines
- fixed: implementation of backup of .git/machete file in `discover`

## New in git-machete 2.13.1

- fixed: deployment doesn't fail when `docker-compose push` fails for `rpm` or `apt-ppa-upload` services
- fixed: deployment condition for `rpm`

## New in git-machete 2.13.0

### Increased automation for `traverse` and other side-effecting commands

- added: `--yes` flag to `add`
- added: `--yes` flag to `delete-unmanaged`
- added: `--yes` flag to `discover`
- added: `--no-interactive-rebase` flag to `reapply`
- added: `--no-interactive-rebase` flag to `slide-out`
- added: `--fetch`, `--no-interactive-rebase`, `--return-to`, `--start-from`, `--whole`, `--yes` flags to `traverse`
- added: `--no-interactive-rebase` flag to `update`

### Manual fork point resolution

- added: fork point override feature via `--inferred`, `--override-to`, `--override-to-inferred`, `--override-to-parent` and `--unset-override` options of `fork-point`
- added: `with-overridden-fork-point` category of `list`

### Detection of an ongoing am session, cherry pick, merge, rebase or revert

- added: detection of an ongoing am session, cherry pick, merge, rebase or revert
- fixed: `traverse` used to continue the walk when interactive rebase stopped for `edit` (rather than stop the traversal and allow for the actual edits)

### Support for merge-based flows

- added: support for automated merging via `--merge` and `--no-edit-merge` flags of `slide-out`, `traverse` and `update`

### Other fixes & improvements

- added: `version` command
- fixed: in case the current branch is unmanaged, `go last` goes to the last branch under the *last* root and not to the last branch under the *first* root
- fixed: zsh completion for `add` and `s`
- improved: testing against multiple git versions in CI pipeline
- improved: functional tests invoke `discover` and `traverse`
- fixed: command-line argument validation for `list`
- added: `--list-commits-with-hashes` flag to `status`
- improved: stability of loading branch data from git
- fixed: predictability of handling branch remote tracking data
- fixed: fork point algorithm is now more resilient to corner cases in reflogs

## New in git-machete 2.12.10

- added: RPM package build
- fixed: Debian package no longer depends on `python3-pkg-resources`
- fixed: tests are no longer included in sdist tarball
- removed: support for building with make

## New in git-machete 2.12.9

- fixed: missing Debian build dependency on `git`
- fixed: issue with `brew install` (completion/ directory not being packaged into sdist)

## New in git-machete 2.12.8

- fixed: unpredictable behavior of `delete-unmanaged`
- fixed: build of Debian packages on PPA

## New in git-machete 2.12.7

- improved: logging output of external commands in `--debug` mode
- improved: simplified the sample `machete-status-branch` hook (no git submodules involved)
- improved: git-machete is compatible with git >= 2.0.0
- added: functional tests
- added: automatic push to brew tap repository
- added: automatic push to Ubuntu PPA

## New in git-machete 2.12.6

- fixed: trailing parts of the output of `git --version` are now removed

## New in git-machete 2.12.5

- improved: validation of generated Debian packages
- fixed: deployment to PyPI
- fixed: removed dependency on `distutils.spawn`

## New in git-machete 2.12.4

- fixed: remove stray ANSI escape characters in ASCII-only mode
- improved: `machete-status-branch` hook now receives `ASCII_ONLY` env var depending on whether `status` runs in ASCII-only mode
- fixed: artifact upload to GitHub Releases
- added: creation and upload of Debian packages to GitHub Releases

## New in git-machete 2.12.3

- improved: build process

## New in git-machete 2.12.2

- fixed: `discover --checked-out-since` was crashing for branches that weren't referenced anywhere in `git reflog HEAD`
- fixed: `discover --checked-out-since` was not taking some recently checked out branches into account
- fixed: branches could have been confused with identically named files by underlying `git reflog` invocations
- fixed: shellcheck has been applied on sample hook scripts
- improved: use `[y]es/[e]dit/[N]o` rather than `y[es]/e[dit]/N[o]` format in CLI prompts
- improved: underlying `git push` invocations are now using safer `--force-with-lease` rather than `--force`
- improved: log exit code, stdout and stderr of `machete-status-branch` hook in case exit code is non-zero

## New in git-machete 2.12.1

- fixed: remote tracking branches were not always properly updated during `traverse`

## New in git-machete 2.12.0

- added: `status` displays a message if there are no managed branches
- fixed: `edit` was crashing when both `EDITOR` variable and `vim` are missing
- fixed: remote tracking branch is now inferred for a local branch if it's not explicitly set
- fixed: only managed branches are now considered when inferring an upstream to add a branch onto
- added: `--checked-out-since` flag to `discover`
- improved: `go root`, `go first` and `go last` assume the first defined tree if the current branch is unmanaged

## New in git-machete 2.11.3

- improved: enabled installation via `pip install`

## New in git-machete 2.11.2

- fixed: choose fork point of B to its upstream U if B is descendant of U, but computed fork point is not a descendant of U

## New in git-machete 2.11.1

- fixed: wrong spacing in `status`

## New in git-machete 2.11.0

- added: `--color` flag to `status`

## New in git-machete 2.10.1

- changed: `file` displays absolute path

## New in git-machete 2.10.0

- changed: enable execution under both Python 2.7 and Python 3

## New in git-machete 2.9.0

- added: handling of `machete-pre-rebase` and `machete-status-branch` hooks + hook samples
- added: `yq` (yes-and-quit) choice in `traverse`
- added: `-r`/`--roots` option to `discover`
- improved: fork point commit is highlighted in `status --list-commits` in case of a yellow edge
- optimized: fetching state of the repository via git commands (esp. `config`, `for-each-ref`, `merge-base`, `reflog` and `rev-parse`)
- added: new edge color in `status` (grey) marks branches merged to their parents
- improved: suggest sliding out branches merged to their parents during `traverse`

## New in git-machete 2.8.8

- added: zsh completion

## New in git-machete 2.8.7

- changed: `%(refname:lstrip=2)` to `%(refname:strip=2)` in `git for-each-ref` format to make sure old versions of git work properly

## New in git-machete 2.8.6

- added: use project in python way and improve README

## New in git-machete 2.8.5

- fixed: fork point of a branch could be determined incorrectly when a no-op rebase has been performed on some other branch

## New in git-machete 2.8.4

- fixed: handle some extra cases happening when a tag named exactly as one of the managed branches exists in the repository

## New in git-machete 2.8.3

- improved: Bash completion for long options

## New in git-machete 2.8.2

- fixed: handle the cases when a tag named exactly as one of the managed branches exists in the repository

## New in git-machete 2.8.1

- fixed: handle the case when tracking information isn't set for a branch but the newly-chosen remote counterpart already exists (and thus a push with force or a pull might be needed)

## New in git-machete 2.8.0

- improved: for branches that are behind their upstream (merged to upstream), `traverse` suggests to slide them out instead of rebase onto that upstream

## New in git-machete 2.7.2

- fixed: location of bash completion script on Mac OS

## New in git-machete 2.7.1

- improved: visibility (esp. of yellow and grey elements) on white terminal backgrounds

## New in git-machete 2.7.0

- improved: during `traverse`, if there's a branch that's untracked, no longer rely on `git push` implicitly picking `origin` as the default remote

## New in git-machete 2.6.2

- improved: fork-point algorithm and upstream inference algorithm taking into account reflogs of remote counterparts of local branches
- fixed: a newline character is automatically added at the end of .git/machete file

## New in git-machete 2.6.1

- improved: simplified the upstream inference algorithm (now more aligned with the fork-point algorithm)

## New in git-machete 2.6.0

- added: `--debug` flag
- added: `delete-unmanaged` is the new name for `prune-branches` subcommand
- deprecated: `prune-branches` subcommand (retained for backward compatibility)
- added: ISSUE_TEMPLATE.md

## New in git-machete 2.5.5

- fixed: behavior of `discover` in a repository where no local branches exist (e.g. a newly-created one)

## New in git-machete 2.5.4

- improved: fetching the list of local branches

## New in git-machete 2.5.3

- fixed: upstream inference crashing for branches whose reflog is empty (due to e.g. expiry)

## New in git-machete 2.5.2

- added: link to the new blog post in README.md

## New in git-machete 2.5.1

- fixed: various issues with `help` subcommand, esp. when run for an alias

## New in git-machete 2.5.0

- added: `discover` is the new name for `infer` subcommand
- added: `l` is an alias for `log`
- deprecated: `infer` subcommand (retained for backward compatibility)
- improved: README

## New in git-machete 2.4.6

- improved: `infer` now works faster for large repositories

## New in git-machete 2.4.5

- fixed: corner cases in algorithm for computing fork point of a given branch

## New in git-machete 2.4.4

- fixed: `prune-branches` crashing when deleting a branch merged to HEAD but not to its remote tracking branch

## New in git-machete 2.4.3

- improved: `status` now works faster for large repositories

## New in git-machete 2.4.2

- updated: repository url in README.md
- removed: unused install.sh script

## New in git-machete 2.4.1

- fixed: use apostrophes instead of backticks in user-facing messages to comply with git's conventions

## New in git-machete 2.4.0

- improved: `show up`, `go up` and `update` use inferred parent branch if the current branch isn't managed

## New in git-machete 2.3.0

- added: `log` subcommand

## New in git-machete 2.2.0

- added: `first` and `last` params to `go` and `show` subcommands

## New in git-machete 2.1.2

- fixed: some initial `git` commands were skipped from logs when `--verbose` flag was passed
- fixed: faster validation of branches included in the definition file

## New in git-machete 2.1.1

- fixed: Makefile commands for install/uninstall

## New in git-machete 2.1.0

- added: `anno` subcommand

## New in git-machete 2.0.1

- fixed: `prune-branches` crashing when the currently checked-out branch was unmanaged

## New in git-machete 2.0.0

- added: `infer` subcommand
- added: `show` subcommand
- added: `list` subcommand has new category `slidable-after`
- improved: `add` subcommand behavior, including inference of desired upstream when possible
- improved: remote sync-ness information displayed by `status` (now corresponds to how git tracks remote counterparts)
- removed: `down`/`next`/`prev`/`root`/`up` subcommands
- removed: `-r`/`--remote` option to `status` and `traverse` subcommands

## New in git-machete 1.5.0

- improved: branch name completion in shell
- added: `list` subcommand (mostly for internal use of branch name completion)

## New in git-machete 1.4.0

- added: `traverse` subcommand that semi-automatically syncs the entire branch dependency tree

## New in git-machete 1.3.1

- added: extra checks for indent errors in the definition file

## New in git-machete 1.3.0

- added: custom annotations (e.g. PR number) allowed next to branch name in the definition file

## New in git-machete 1.2.0

- changed: allow to specify multiple branches when doing a `slide-out`

## New in git-machete 1.1.0

- changed: loosen requirements for `diff`, `fork-point` and `reapply` commands

## New in git-machete 1.0.2

- fixed: some `git machete` subcommands crashing when run from within a submodule

## New in git-machete 1.0.1

- fixed: some `git machete` subcommands crashing when run during an ongoing merge or rebase
<|MERGE_RESOLUTION|>--- conflicted
+++ resolved
@@ -2,11 +2,9 @@
 
 ## New in git-machete 3.10.0
 
-<<<<<<< HEAD
-- added: `git machete github *` subcommands now work with custom GitHub URL
-
-=======
->>>>>>> 2aa02a38
+- added: 3 git config keys `machete.github.{remote,organization,repository}` that enables `git machete github *` subcommands to work 
+  with custom GitHub URLs
+
 ## New in git-machete 3.9.1
 
 - fixed: better rendering of edge junctions in `status`
