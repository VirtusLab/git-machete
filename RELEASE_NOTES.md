--- conflicted
+++ resolved
@@ -2,11 +2,8 @@
 
 ## New in git-machete 3.10.0
 
-<<<<<<< HEAD
+- added: boolean git config key `machete.status.extraSpaceBeforeBranchName` that enable configurable rendering of `status` command
 - added: 3 git config keys `machete.github.{remote,organization,repository}` that enable `git machete github *` subcommands to work with custom GitHub URLs
-=======
-- added: boolean git config key `machete.status.extraSpaceBeforeBranchName` that enables configurable rendering of `status` command
->>>>>>> 9f95ea7a
 
 ## New in git-machete 3.9.1
 
