--- conflicted
+++ resolved
@@ -986,16 +986,6 @@
                         AnsiEscapeCodes.YELLOW: "?-"}
                     junction = junction_ascii_only[edge_color[branch]]
                 else:
-<<<<<<< HEAD
-                    # Note that using the "├─"-style elbow has been considered as well:
-                    #   elbow = u"├─" if next_sibling_of_ancestor[-1] else u"└─"
-                    # but the three-legged elbow it looks pretty bad when the upward and rightward leg
-                    # have a different color than the downward leg.
-                    # It's better to always use a two-legged elbow,
-                    # at the expense of a little gap to the elbow below (if such is present).
-                    elbow = u"└─"
-                print_line_prefix(branch, elbow + indent_before_branch_name)
-=======
                     next_sibling_of_branch: Optional[LocalBranchShortName] = next_sibling_of_ancestor[-1]
                     if next_sibling_of_branch and edge_color[next_sibling_of_branch] == edge_color[branch]:
                         junction = u"├─"
@@ -1006,8 +996,7 @@
                         # in case `edge_color[next_sibling_of_branch] != edge_color[branch]`,
                         # at the expense of a little gap to the elbow/turnstile below.
                         junction = u"└─"
-                print_line_prefix(branch, junction)
->>>>>>> e6d9c590
+                print_line_prefix(branch, junction + indent_before_branch_name)
             else:
                 if branch != dfs_res[0][0]:
                     out.write("\n")
