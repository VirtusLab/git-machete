#!/usr/bin/env python

# Deliberately NOT using much more convenient `requests` to avoid external dependencies
import http
import json
import os
import re
import shutil
import subprocess
from pathlib import Path
from typing import Dict, List, Optional, Any, Tuple
from urllib.request import Request, urlopen
from urllib.error import HTTPError

<<<<<<< HEAD
from git_machete.cmd import MacheteException, get_fmt


class GitHubPullRequest(object):
    def __init__(self, number: int, user: str, base: str, head: str):
        self.number = number
        self.user = user
        self.base = base
        self.head = head

    def __repr__(self) -> str:
        return f"PR #{self.number} by {self.user}: {self.head} -> {self.base}"
=======
from git_machete.utils import fmt
from git_machete.exceptions import MacheteException, UnprocessableEntityHTTPError
>>>>>>> 3b41bc89


GITHUB_TOKEN_ENV_VAR = 'GITHUB_TOKEN'

# GitHub Enterprise deployments use alternate domains.
# The logic in this module will need to be expanded to detect
# and use alternate remote domains to provide enterprise support.
GITHUB_DOMAIN = "github.com"
GITHUB_REMOTE_PATTERNS = [
    "^https://github\\.com/(.*)/(.*)\\.git$",
    "^git@github\\.com:(.*)/(.*)\\.git$",
]


<<<<<<< HEAD
def _get_token_from_gh() -> Optional[str]:
=======
class GitHubPullRequest(object):
    def __init__(self, number: int, user: str, base: str, head: str, html_url: str):
        self.number = number
        self.user = user
        self.base = base
        self.head = head
        self.html_url = html_url

    def __repr__(self) -> str:
        return f"PR #{self.number} by {self.user}: {self.head} -> {self.base}"


def __parse_pr_json(pr_json: Any) -> GitHubPullRequest:
    return GitHubPullRequest(int(pr_json['number']), pr_json['user']['login'], pr_json['base']['ref'], pr_json['head']['ref'], pr_json['html_url'])


def __token_from_gh() -> Optional[str]:
>>>>>>> 3b41bc89

    # Abort without error if `gh` isn't available
    gh = shutil.which('gh')
    if not gh:
        return None

    # Run via subprocess.run as we're insensitive to return code.
    #
    # TODO (#137): `gh` can store auth token for public and enterprise domains,
    #  specify single domain for lookup.
    # This is *only* github.com until enterprise support is added.
    proc = subprocess.run(
        [gh, "auth", "status", "--hostname", GITHUB_DOMAIN, "--show-token"],
        stdout=subprocess.PIPE,
        stderr=subprocess.PIPE
    )

    # gh auth status outputs to stderr in the form:
    #
    # {domain}:
    #   ✓ Logged in to {domain} as {username} ({config_path})
    #   ✓ Git operations for {domain} configured to use {protocol} protocol.
    #   ✓ Token: *******************
    #
    # with non-zero exit code on failure
    result = proc.stderr.decode()

    match = re.search(r"Token: (\w+)", result)
    if match:
        return match.groups()[0]

    return None


<<<<<<< HEAD
def _get_token_from_hub() -> Optional[str]:
=======
def __token_from_hub() -> Optional[str]:
>>>>>>> 3b41bc89
    home_path: str = str(Path.home())
    config_hub_path: str = os.path.join(home_path, ".config", "hub")
    if os.path.isfile(config_hub_path):
        with open(config_hub_path) as config_hub:
            config_hub_content: str = config_hub.read()
            # ~/.config/hub is a yaml file, with a structure similar to:
            #
            # {domain}:
            # - user: {username}
            #   oauth_token: *******************
            #   protocol: {protocol}
            match = re.search(r"oauth_token: (\w+)", config_hub_content)
            if match:
                return match.groups()[0]

    return None


<<<<<<< HEAD
def _get_token_from_env() -> Optional[str]:
    return os.environ.get(GITHUB_TOKEN_ENV_VAR)


def get_github_token() -> Optional[str]:
    return _get_token_from_env() or _get_token_from_gh() or _get_token_from_hub()
=======
def __token_from_env() -> Optional[str]:
    return os.environ.get(GITHUB_TOKEN_ENV_VAR)


def __github_token() -> Optional[str]:
    return __token_from_env() or __token_from_gh() or __token_from_hub()
>>>>>>> 3b41bc89


def __fire_github_api_request(method: str, url: str, token: Optional[str], request_body: Optional[Dict[str, Any]] = None) -> Any:
    headers: Dict[str, str] = {
        'Content-type': 'application/json',
        'User-Agent': 'git-machete',
        'Accept': 'application/vnd.github.v3+json'
    }
    if token:
        headers['Authorization'] = 'Bearer ' + token

    host = 'https://api.' + GITHUB_DOMAIN
    http_request = Request(host + url, headers=headers, data=json.dumps(request_body).encode(), method=method.upper())

    try:
<<<<<<< HEAD
        conn.request('GET', url, body=None, headers=headers)

        response: HTTPResponse = conn.getresponse()
        body: Any = json.loads(response.read().decode())

        if 200 <= response.status < 300:
            return body
        else:
            first_line = get_fmt(f'GitHub API returned {response.status} HTTP status with error message: `{body.get("message")}`.\n')
            if token:
                raise MacheteException(
                    first_line + get_fmt(f'Make sure that the token provided in `gh auth status` or `~/.config/hub` or <b>{GITHUB_TOKEN_ENV_VAR}</b> is valid ' f'and allows for access to `GET https://{host}{url}`.'))
            else:
                raise MacheteException(
                    first_line + get_fmt(f'This repository might be private. Provide a GitHub API token with `repo` access via `gh` or `hub` or <b>{GITHUB_TOKEN_ENV_VAR}</b> env var.\n' 'Visit `https://github.com/settings/tokens` to generate a new one.'))
=======
        with urlopen(http_request) as response:
            parsed_response_body: Any = json.loads(response.read().decode())
            return parsed_response_body
    except HTTPError as err:
        if err.code == http.HTTPStatus.UNPROCESSABLE_ENTITY:
            raise UnprocessableEntityHTTPError(str(err.reason))
        elif err.code in (http.HTTPStatus.UNAUTHORIZED, http.HTTPStatus.FORBIDDEN):
            first_line = fmt(f'GitHub API returned {err.code} HTTP status with error message: `{err.reason}`\n')
            if token:
                raise MacheteException(first_line + fmt(f'Make sure that the token provided in `gh auth status` or `~/.config/hub` or <b>{GITHUB_TOKEN_ENV_VAR}</b> is valid and allows for access to `{method.upper()}` https://{host}{url}`.'))
            else:
                raise MacheteException(
                    first_line + fmt(f'This repository might be private. Provide a GitHub API token with `repo` access via `gh` or `hub` or <b>{GITHUB_TOKEN_ENV_VAR}</b> env var.\n'
                                     'Visit `https://github.com/settings/tokens` to generate a new one.'))
        else:
            first_line = fmt(f'GitHub API returned {err.code} HTTP status with error message: `{err.reason}`\n')
            raise MacheteException(first_line + "Please open an issue regarding this topic under link: https://github.com/VirtusLab/git-machete/issues/new")
>>>>>>> 3b41bc89
    except OSError as e:
        raise MacheteException(f'Could not connect to {host}: {e}')


def __check_pr_already_created(pull: GitHubPullRequest, pull_requests: List[GitHubPullRequest]) -> Optional[GitHubPullRequest]:
    for pr in pull_requests:
        if pull.base == pr.base and pull.head == pr.head:
            return pr
    return None


def create_pull_request(org: str, repo: str, head: str, base: str, title: str, description: str, draft: bool) -> GitHubPullRequest:
    token: Optional[str] = __github_token()
    request_body: Dict[str, Any] = {
        'head': head,
        'base': base,
        'title': title,
        'body': description,
        'draft': draft
    }
    prs: List[GitHubPullRequest] = derive_pull_requests(org, repo)
    to_load: GitHubPullRequest = GitHubPullRequest(1, 'user', base, head, '')
    pr_found: Optional[GitHubPullRequest] = __check_pr_already_created(to_load, prs)
    if not pr_found:
        pr = __fire_github_api_request('POST', f'/repos/{org}/{repo}/pulls', token, request_body)
        return __parse_pr_json(pr)
    else:
        raise MacheteException(f'Pull request for branch {head} is already created under link {pr_found.html_url}!\nPR details: {pr_found}')


def add_assignees_to_pull_request(org: str, repo: str, number: int, assignees: List[str]) -> None:
    token: Optional[str] = __github_token()
    request_body: Dict[str, List[str]] = {
        'assignees': assignees
    }
    # Adding assignees is only available via the Issues API, not PRs API.
    __fire_github_api_request('POST', f'/repos/{org}/{repo}/issues/{number}/assignees', token, request_body)


def add_reviewers_to_pull_request(org: str, repo: str, number: int, reviewers: List[str]) -> None:
    token: Optional[str] = __github_token()
    request_body: Dict[str, List[str]] = {
        'reviewers': reviewers
    }
    __fire_github_api_request('POST', f'/repos/{org}/{repo}/pulls/{number}/requested_reviewers', token, request_body)


def set_base_of_pull_request(org: str, repo: str, number: int, base: str) -> None:
    token: Optional[str] = __github_token()
    request_body: Dict[str, str] = {'base': base}
    __fire_github_api_request('PATCH', f'/repos/{org}/{repo}/pulls/{number}', token, request_body)


def set_milestone_of_pull_request(org: str, repo: str, number: int, milestone: str) -> None:
    token: Optional[str] = __github_token()
    request_body: Dict[str, str] = {'milestone': milestone}
    # Setting milestone is only available via the Issues API, not PRs API.
    __fire_github_api_request('PATCH', f'/repos/{org}/{repo}/issues/{number}', token, request_body)


<<<<<<< HEAD
    token: Optional[str] = get_github_token()
    prs = fire_github_api_get_request(f'/repos/{org}/{repo}/pulls', token)
    return [GitHubPullRequest(int(pr['number']), pr['user']['login'], pr['base']['ref'], pr['head']['ref']) for pr in prs]


def derive_current_user_login() -> Optional[str]:
    token: Optional[str] = get_github_token()
=======
def derive_pull_request_by_head(org: str, repo: str, head: str) -> Optional[GitHubPullRequest]:
    token: Optional[str] = __github_token()
    prs = __fire_github_api_request('GET', f'/repos/{org}/{repo}/pulls?head={org}:{head}', token)
    if len(prs) >= 1:
        return __parse_pr_json(prs[0])
    else:
        return None


def derive_pull_requests(org: str, repo: str) -> List[GitHubPullRequest]:
    token: Optional[str] = __github_token()
    prs = __fire_github_api_request('GET', f'/repos/{org}/{repo}/pulls', token)
    return list(map(__parse_pr_json, prs))


def derive_current_user_login() -> Optional[str]:
    token: Optional[str] = __github_token()
>>>>>>> 3b41bc89
    if not token:
        return None
    user = __fire_github_api_request('GET', '/user', token)
    return str(user['login'])  # str() to satisfy mypy


def is_github_remote_url(url: str) -> bool:
    return any((re.match(pattern, url) for pattern in GITHUB_REMOTE_PATTERNS))


<<<<<<< HEAD
def get_parse_github_remote_url(url: str) -> Optional[Tuple[str, str]]:

=======
def parse_github_remote_url(url: str) -> Optional[Tuple[str, str]]:
>>>>>>> 3b41bc89
    for pattern in GITHUB_REMOTE_PATTERNS:
        match = re.match(pattern, url)
        if match:
            return match.group(1), match.group(2)
    return None<|MERGE_RESOLUTION|>--- conflicted
+++ resolved
@@ -12,23 +12,8 @@
 from urllib.request import Request, urlopen
 from urllib.error import HTTPError
 
-<<<<<<< HEAD
-from git_machete.cmd import MacheteException, get_fmt
-
-
-class GitHubPullRequest(object):
-    def __init__(self, number: int, user: str, base: str, head: str):
-        self.number = number
-        self.user = user
-        self.base = base
-        self.head = head
-
-    def __repr__(self) -> str:
-        return f"PR #{self.number} by {self.user}: {self.head} -> {self.base}"
-=======
 from git_machete.utils import fmt
 from git_machete.exceptions import MacheteException, UnprocessableEntityHTTPError
->>>>>>> 3b41bc89
 
 
 GITHUB_TOKEN_ENV_VAR = 'GITHUB_TOKEN'
@@ -43,9 +28,6 @@
 ]
 
 
-<<<<<<< HEAD
-def _get_token_from_gh() -> Optional[str]:
-=======
 class GitHubPullRequest(object):
     def __init__(self, number: int, user: str, base: str, head: str, html_url: str):
         self.number = number
@@ -62,8 +44,7 @@
     return GitHubPullRequest(int(pr_json['number']), pr_json['user']['login'], pr_json['base']['ref'], pr_json['head']['ref'], pr_json['html_url'])
 
 
-def __token_from_gh() -> Optional[str]:
->>>>>>> 3b41bc89
+def __get_token_from_gh() -> Optional[str]:
 
     # Abort without error if `gh` isn't available
     gh = shutil.which('gh')
@@ -98,11 +79,7 @@
     return None
 
 
-<<<<<<< HEAD
 def _get_token_from_hub() -> Optional[str]:
-=======
-def __token_from_hub() -> Optional[str]:
->>>>>>> 3b41bc89
     home_path: str = str(Path.home())
     config_hub_path: str = os.path.join(home_path, ".config", "hub")
     if os.path.isfile(config_hub_path):
@@ -121,21 +98,12 @@
     return None
 
 
-<<<<<<< HEAD
 def _get_token_from_env() -> Optional[str]:
     return os.environ.get(GITHUB_TOKEN_ENV_VAR)
 
 
-def get_github_token() -> Optional[str]:
-    return _get_token_from_env() or _get_token_from_gh() or _get_token_from_hub()
-=======
-def __token_from_env() -> Optional[str]:
-    return os.environ.get(GITHUB_TOKEN_ENV_VAR)
-
-
-def __github_token() -> Optional[str]:
-    return __token_from_env() or __token_from_gh() or __token_from_hub()
->>>>>>> 3b41bc89
+def _get_github_token() -> Optional[str]:
+    return _get_token_from_env() or __get_token_from_gh() or _get_token_from_hub()
 
 
 def __fire_github_api_request(method: str, url: str, token: Optional[str], request_body: Optional[Dict[str, Any]] = None) -> Any:
@@ -151,23 +119,6 @@
     http_request = Request(host + url, headers=headers, data=json.dumps(request_body).encode(), method=method.upper())
 
     try:
-<<<<<<< HEAD
-        conn.request('GET', url, body=None, headers=headers)
-
-        response: HTTPResponse = conn.getresponse()
-        body: Any = json.loads(response.read().decode())
-
-        if 200 <= response.status < 300:
-            return body
-        else:
-            first_line = get_fmt(f'GitHub API returned {response.status} HTTP status with error message: `{body.get("message")}`.\n')
-            if token:
-                raise MacheteException(
-                    first_line + get_fmt(f'Make sure that the token provided in `gh auth status` or `~/.config/hub` or <b>{GITHUB_TOKEN_ENV_VAR}</b> is valid ' f'and allows for access to `GET https://{host}{url}`.'))
-            else:
-                raise MacheteException(
-                    first_line + get_fmt(f'This repository might be private. Provide a GitHub API token with `repo` access via `gh` or `hub` or <b>{GITHUB_TOKEN_ENV_VAR}</b> env var.\n' 'Visit `https://github.com/settings/tokens` to generate a new one.'))
-=======
         with urlopen(http_request) as response:
             parsed_response_body: Any = json.loads(response.read().decode())
             return parsed_response_body
@@ -185,7 +136,6 @@
         else:
             first_line = fmt(f'GitHub API returned {err.code} HTTP status with error message: `{err.reason}`\n')
             raise MacheteException(first_line + "Please open an issue regarding this topic under link: https://github.com/VirtusLab/git-machete/issues/new")
->>>>>>> 3b41bc89
     except OSError as e:
         raise MacheteException(f'Could not connect to {host}: {e}')
 
@@ -198,7 +148,7 @@
 
 
 def create_pull_request(org: str, repo: str, head: str, base: str, title: str, description: str, draft: bool) -> GitHubPullRequest:
-    token: Optional[str] = __github_token()
+    token: Optional[str] = _get_token_from_env()
     request_body: Dict[str, Any] = {
         'head': head,
         'base': base,
@@ -217,7 +167,7 @@
 
 
 def add_assignees_to_pull_request(org: str, repo: str, number: int, assignees: List[str]) -> None:
-    token: Optional[str] = __github_token()
+    token: Optional[str] = _get_github_token()
     request_body: Dict[str, List[str]] = {
         'assignees': assignees
     }
@@ -226,7 +176,7 @@
 
 
 def add_reviewers_to_pull_request(org: str, repo: str, number: int, reviewers: List[str]) -> None:
-    token: Optional[str] = __github_token()
+    token: Optional[str] = _get_token_from_env()
     request_body: Dict[str, List[str]] = {
         'reviewers': reviewers
     }
@@ -234,29 +184,20 @@
 
 
 def set_base_of_pull_request(org: str, repo: str, number: int, base: str) -> None:
-    token: Optional[str] = __github_token()
+    token: Optional[str] = _get_token_from_env()
     request_body: Dict[str, str] = {'base': base}
     __fire_github_api_request('PATCH', f'/repos/{org}/{repo}/pulls/{number}', token, request_body)
 
 
 def set_milestone_of_pull_request(org: str, repo: str, number: int, milestone: str) -> None:
-    token: Optional[str] = __github_token()
+    token: Optional[str] = _get_token_from_env()
     request_body: Dict[str, str] = {'milestone': milestone}
     # Setting milestone is only available via the Issues API, not PRs API.
     __fire_github_api_request('PATCH', f'/repos/{org}/{repo}/issues/{number}', token, request_body)
 
 
-<<<<<<< HEAD
-    token: Optional[str] = get_github_token()
-    prs = fire_github_api_get_request(f'/repos/{org}/{repo}/pulls', token)
-    return [GitHubPullRequest(int(pr['number']), pr['user']['login'], pr['base']['ref'], pr['head']['ref']) for pr in prs]
-
-
-def derive_current_user_login() -> Optional[str]:
-    token: Optional[str] = get_github_token()
-=======
 def derive_pull_request_by_head(org: str, repo: str, head: str) -> Optional[GitHubPullRequest]:
-    token: Optional[str] = __github_token()
+    token: Optional[str] = _get_token_from_env()
     prs = __fire_github_api_request('GET', f'/repos/{org}/{repo}/pulls?head={org}:{head}', token)
     if len(prs) >= 1:
         return __parse_pr_json(prs[0])
@@ -265,14 +206,13 @@
 
 
 def derive_pull_requests(org: str, repo: str) -> List[GitHubPullRequest]:
-    token: Optional[str] = __github_token()
+    token: Optional[str] = _get_token_from_env()
     prs = __fire_github_api_request('GET', f'/repos/{org}/{repo}/pulls', token)
     return list(map(__parse_pr_json, prs))
 
 
 def derive_current_user_login() -> Optional[str]:
-    token: Optional[str] = __github_token()
->>>>>>> 3b41bc89
+    token: Optional[str] = _get_token_from_env()
     if not token:
         return None
     user = __fire_github_api_request('GET', '/user', token)
@@ -283,12 +223,8 @@
     return any((re.match(pattern, url) for pattern in GITHUB_REMOTE_PATTERNS))
 
 
-<<<<<<< HEAD
-def get_parse_github_remote_url(url: str) -> Optional[Tuple[str, str]]:
-
-=======
-def parse_github_remote_url(url: str) -> Optional[Tuple[str, str]]:
->>>>>>> 3b41bc89
+def get_parsed_github_remote_url(url: str) -> Optional[Tuple[str, str]]:
+
     for pattern in GITHUB_REMOTE_PATTERNS:
         match = re.match(pattern, url)
         if match:
