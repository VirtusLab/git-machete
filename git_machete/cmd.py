--- conflicted
+++ resolved
@@ -14,13 +14,13 @@
 import textwrap
 
 from git_machete import utils
-from git_machete.utils import get_dim, get_pretty_choices, get_bold, get_colored, debug, get_fmt, get_underline, get_flat_map, get_tupled, get_second, get_excluding, warn
+from git_machete.utils import dim, get_pretty_choices, bold, colored, debug, fmt, underline, flat_map, tupled, get_second, excluding, warn
 from git_machete.options import CommandLineOptions
 from git_machete.exceptions import MacheteException, StopTraversal
 from git_machete.docs import short_docs, long_docs
 from git_machete.git_operations import GitContext
 from git_machete.github import GitHubPullRequest, derive_pull_request_by_head, set_base_of_pull_request, is_github_remote_url,\
-    parse_github_remote_url, add_assignees_to_pull_request, add_reviewers_to_pull_request, create_pull_request,\
+    get_parsed_github_remote_url, add_assignees_to_pull_request, add_reviewers_to_pull_request, create_pull_request,\
     derive_current_user_login, set_milestone_of_pull_request
 from git_machete.constants import AHEAD_OF_REMOTE, BEHIND_REMOTE, BOLD, DIM, DISCOVER_DEFAULT_FRESH_BRANCH_COUNT, \
     DIVERGED_FROM_AND_NEWER_THAN_REMOTE, DIVERGED_FROM_AND_OLDER_THAN_REMOTE, ENDC, GREEN, IN_SYNC_WITH_REMOTE, \
@@ -155,7 +155,7 @@
                               get_pretty_choices("y", "e[dit]", "N"), opt_yes_msg=None)
 
         def recursive_slide_out_invalid_branches(b: str) -> List[str]:
-            new_down_branches = get_flat_map(recursive_slide_out_invalid_branches, self.__down_branches.get(b, []))
+            new_down_branches = flat_map(recursive_slide_out_invalid_branches, self.__down_branches.get(b, []))
             if b in invalid_branches:
                 if b in self.__down_branches:
                     del self.__down_branches[b]
@@ -173,8 +173,8 @@
                 self.__down_branches[b] = new_down_branches
                 return [b]
 
-        self.__roots = get_flat_map(recursive_slide_out_invalid_branches, self.__roots)
-        self.managed_branches = get_excluding(self.managed_branches, invalid_branches)
+        self.__roots = flat_map(recursive_slide_out_invalid_branches, self.__roots)
+        self.managed_branches = excluding(self.managed_branches, invalid_branches)
         if ans in ('y', 'yes'):
             self.save_definition_file()
         elif ans in ('e', 'edit'):
@@ -240,7 +240,7 @@
 
         if self.__cli_opts.opt_as_root or not self.__roots:
             self.__roots += [b]
-            print(get_fmt(f"Added branch `{b}` as a new root"))
+            print(fmt(f"Added branch `{b}` as a new root"))
         else:
             if not onto:
                 u = self.__infer_upstream(b, condition=lambda x: x in self.managed_branches, reject_reason_message="this candidate is not a managed branch")
@@ -263,7 +263,7 @@
                 self.__down_branches[onto].append(b)
             else:
                 self.__down_branches[onto] = [b]
-            print(get_fmt(f"Added branch `{b}` onto `{onto}`"))
+            print(fmt(f"Added branch `{b}` onto `{onto}`"))
 
         self.save_definition_file()
 
@@ -322,14 +322,14 @@
                 root_of[b] = get_root_of(root_of[b])
             return root_of[b]
 
-        non_root_fixed_branches = get_excluding(all_local_branches, self.__roots)
+        non_root_fixed_branches = excluding(all_local_branches, self.__roots)
         last_checkout_timestamps = self.__git.get_latest_checkout_timestamps()
         non_root_fixed_branches_by_last_checkout_timestamps = sorted(
             (last_checkout_timestamps.get(b, 0), b) for b in non_root_fixed_branches)
         if self.__cli_opts.opt_checked_out_since:
-            threshold = self.__git.get_parse_git_timespec_to_unix_timestamp(self.__cli_opts.opt_checked_out_since)
+            threshold = self.__git.get_git_parse_timespec_to_unix_timestamp(self.__cli_opts.opt_checked_out_since)
             stale_non_root_fixed_branches = [b for (timestamp, b) in itertools.takewhile(
-                get_tupled(lambda timestamp, b: timestamp < threshold),
+                tupled(lambda timestamp, b: timestamp < threshold),
                 non_root_fixed_branches_by_last_checkout_timestamps
             )]
         else:
@@ -342,12 +342,12 @@
                      f"only branches checked out at or after ca. <b>{threshold_date}</b> are included.\n"
                      "Use `git machete discover --checked-out-since=<date>` (where <date> can be e.g. `'2 weeks ago'` or `2020-06-01`) "
                      "to change this threshold so that less or more branches are included.\n")
-        self.managed_branches = get_excluding(all_local_branches, stale_non_root_fixed_branches)
+        self.managed_branches = excluding(all_local_branches, stale_non_root_fixed_branches)
         if self.__cli_opts.opt_checked_out_since and not self.managed_branches:
             warn("no branches satisfying the criteria. Try moving the value of `--checked-out-since` further to the past.")
             return
 
-        for b in get_excluding(non_root_fixed_branches, stale_non_root_fixed_branches):
+        for b in excluding(non_root_fixed_branches, stale_non_root_fixed_branches):
             u = self.__infer_upstream(b, condition=lambda candidate: get_root_of(candidate) != b and candidate not in stale_non_root_fixed_branches, reject_reason_message="choosing this candidate would form a cycle in the resulting graph or the candidate is a stale branch")
             if u:
                 debug("discover_tree()", f"inferred upstream of {b} is {u}, attaching {b} as a child of {u}\n")
@@ -374,17 +374,17 @@
             warn("skipping %s since %s merged to another branch and would not have any downstream branches.\n"
                  % (", ".join(f"`{b}`" for b in merged_branches_to_skip),
                     "it's" if len(merged_branches_to_skip) == 1 else "they're"))
-            self.managed_branches = get_excluding(self.managed_branches, merged_branches_to_skip)
+            self.managed_branches = excluding(self.managed_branches, merged_branches_to_skip)
             for b in merged_branches_to_skip:
                 u = self.up_branch[b]
-                self.__down_branches[u] = get_excluding(self.__down_branches[u], [b])
+                self.__down_branches[u] = excluding(self.__down_branches[u], [b])
                 del self.up_branch[b]
             # We're NOT applying the removal process recursively,
             # so it's theoretically possible that some merged branches became childless
             # after removing the outer layer of childless merged branches.
             # This is rare enough, however, that we can pretty much ignore this corner case.
 
-        print(get_bold("Discovered tree of branch dependencies:\n"))
+        print(bold("Discovered tree of branch dependencies:\n"))
         self.status(warn_on_yellow_edges=False)
         print("")
         do_backup = os.path.isfile(self._definition_file_path)
@@ -447,10 +447,10 @@
         for new_downstream in new_downstreams:
             self.__git.checkout(new_downstream)
             if self.__cli_opts.opt_merge:
-                print(f"Merging {get_bold(new_upstream)} into {get_bold(new_downstream)}...")
+                print(f"Merging {bold(new_upstream)} into {bold(new_downstream)}...")
                 self.__git.merge(new_upstream, new_downstream)
             else:
-                print(f"Rebasing {get_bold(new_downstream)} onto {get_bold(new_upstream)}...")
+                print(f"Rebasing {bold(new_downstream)} onto {bold(new_upstream)}...")
                 self.__git.rebase(f"refs/heads/{new_upstream}", self.__cli_opts.opt_down_fork_point or self.fork_point(new_downstream, use_overrides=True), new_downstream)
 
     def advance(self, b: str) -> None:
@@ -475,20 +475,20 @@
                 self.__git.merge_fast_forward_only(d)
         else:
             d = candidate_downstreams[0]
-            ans = self.ask_if(f"Fast-forward {get_bold(b)} to match {get_bold(d)}?" + get_pretty_choices('y', 'N'),
-                              f"Fast-forwarding {get_bold(b)} to match {get_bold(d)}...")
+            ans = self.ask_if(f"Fast-forward {bold(b)} to match {bold(d)}?" + get_pretty_choices('y', 'N'),
+                              f"Fast-forwarding {bold(b)} to match {bold(d)}...")
             if ans in ('y', 'yes'):
                 self.__git.merge_fast_forward_only(d)
             else:
                 return
 
-        ans = self.ask_if(f"\nBranch {get_bold(d)} is now merged into {get_bold(b)}. Slide {get_bold(d)} out of the tree of branch dependencies?" + get_pretty_choices('y', 'N'),
-                          f"\nBranch {get_bold(d)} is now merged into {get_bold(b)}. Sliding {get_bold(d)} out of the tree of branch dependencies...")
+        ans = self.ask_if(f"\nBranch {bold(d)} is now merged into {bold(b)}. Slide {bold(d)} out of the tree of branch dependencies?" + get_pretty_choices('y', 'N'),
+                          f"\nBranch {bold(d)} is now merged into {bold(b)}. Sliding {bold(d)} out of the tree of branch dependencies...")
         if ans in ('y', 'yes'):
             dds = self.__down_branches.get(d, [])
             for dd in dds:
                 self.up_branch[dd] = b
-            self.__down_branches[b] = get_flat_map(
+            self.__down_branches[b] = flat_map(
                 lambda bd: dds if bd == d else [bd],
                 self.__down_branches[b])
             self.save_definition_file()
@@ -516,27 +516,16 @@
         initial_branch = nearest_remaining_branch = self.__git.get_current_branch()
 
         if self.__cli_opts.opt_start_from == "root":
-<<<<<<< HEAD
             dest = self.root_branch(self.__git.get_current_branch(), if_unmanaged=PICK_FIRST_ROOT)
-            print_new_line(False)
-            print(f"Checking out the root branch ({get_bold(dest)})")
-=======
-            dest = self.root_branch(self.__git.current_branch(), if_unmanaged=PICK_FIRST_ROOT)
             self.__print_new_line(False)
             print(f"Checking out the root branch ({bold(dest)})")
->>>>>>> 3b41bc89
             self.__git.checkout(dest)
             cb = dest
         elif self.__cli_opts.opt_start_from == "first-root":
             # Note that we already ensured that there is at least one managed branch.
             dest = self.managed_branches[0]
-<<<<<<< HEAD
-            print_new_line(False)
-            print(f"Checking out the first root branch ({get_bold(dest)})")
-=======
             self.__print_new_line(False)
             print(f"Checking out the first root branch ({bold(dest)})")
->>>>>>> 3b41bc89
             self.__git.checkout(dest)
             cb = dest
         else:  # cli_opts.opt_start_from == "here"
@@ -570,28 +559,17 @@
                 needs_parent_sync = bool(u and not (self.__git.is_ancestor_or_equal(u, b) and self.__git.get_commit_sha_by_revision(u) == self.fork_point(b, use_overrides=True)))
 
             if b != cb and (needs_slide_out or needs_parent_sync or needs_remote_sync):
-<<<<<<< HEAD
-                print_new_line(False)
-                sys.stdout.write(f"Checking out {get_bold(b)}\n")
-=======
                 self.__print_new_line(False)
                 sys.stdout.write(f"Checking out {bold(b)}\n")
->>>>>>> 3b41bc89
                 self.__git.checkout(b)
                 cb = b
                 self.__print_new_line(False)
                 self.status(warn_on_yellow_edges=True)
                 self.__print_new_line(True)
             if needs_slide_out:
-<<<<<<< HEAD
-                print_new_line(False)
-                ans: str = self.ask_if(f"Branch {get_bold(b)} is merged into {get_bold(u)}. Slide {get_bold(b)} out of the tree of branch dependencies?" + get_pretty_choices('y', 'N', 'q', 'yq'),
-                                       f"Branch {get_bold(b)} is merged into {get_bold(u)}. Sliding {get_bold(b)} out of the tree of branch dependencies...")
-=======
                 self.__print_new_line(False)
-                ans: str = self.ask_if(f"Branch {bold(b)} is merged into {bold(u)}. Slide {bold(b)} out of the tree of branch dependencies?" + pretty_choices('y', 'N', 'q', 'yq'),
+                ans: str = self.ask_if(f"Branch {bold(b)} is merged into {bold(u)}. Slide {bold(b)} out of the tree of branch dependencies?" + get_pretty_choices('y', 'N', 'q', 'yq'),
                                        f"Branch {bold(b)} is merged into {bold(u)}. Sliding {bold(b)} out of the tree of branch dependencies...")
->>>>>>> 3b41bc89
                 if ans in ('y', 'yes', 'yq'):
                     if nearest_remaining_branch == b:
                         if self.__down_branches.get(b):
@@ -600,7 +578,7 @@
                             nearest_remaining_branch = u
                     for d in self.__down_branches.get(b) or []:
                         self.up_branch[d] = u
-                    self.__down_branches[u] = get_flat_map(
+                    self.__down_branches[u] = flat_map(
                         lambda ud: (self.__down_branches.get(b) or []) if ud == b else [ud],
                         self.__down_branches[u])
                     if b in self.__annotations:
@@ -617,11 +595,11 @@
             elif needs_parent_sync:
                 self.__print_new_line(False)
                 if self.__cli_opts.opt_merge:
-                    ans = self.ask_if(f"Merge {get_bold(u)} into {get_bold(b)}?" + get_pretty_choices('y', 'N', 'q', 'yq'),
-                                      f"Merging {get_bold(u)} into {get_bold(b)}...")
+                    ans = self.ask_if(f"Merge {bold(u)} into {bold(b)}?" + get_pretty_choices('y', 'N', 'q', 'yq'),
+                                      f"Merging {bold(u)} into {bold(b)}...")
                 else:
-                    ans = self.ask_if(f"Rebase {get_bold(b)} onto {get_bold(u)}?" + get_pretty_choices('y', 'N', 'q', 'yq'),
-                                      f"Rebasing {get_bold(b)} onto {get_bold(u)}...")
+                    ans = self.ask_if(f"Rebase {bold(b)} onto {bold(u)}?" + get_pretty_choices('y', 'N', 'q', 'yq'),
+                                      f"Rebasing {bold(b)} onto {bold(u)}...")
                 if ans in ('y', 'yes', 'yq'):
                     if self.__cli_opts.opt_merge:
                         self.__git.merge(u, b)
@@ -642,7 +620,7 @@
                         # but the rebase will be still in progress, waiting for user edits and a subsequent 'git rebase --continue'.
                         rb = self.__git.get_currently_rebased_branch_or_none()
                         if rb:  # 'rb' should be equal to 'b' at this point anyway
-                            sys.stdout.write(get_fmt(f"\nRebase of `{rb}` in progress; stopping the traversal\n"))
+                            sys.stdout.write(fmt(f"\nRebase of `{rb}` in progress; stopping the traversal\n"))
                             return
                     if ans == 'yq':
                         return
@@ -654,77 +632,6 @@
                     return
 
             if needs_remote_sync:
-<<<<<<< HEAD
-                if s == BEHIND_REMOTE:
-                    rb = self.__git.get_strict_counterpart_for_fetching_of_branch(b)
-                    ans = self.ask_if(f"Branch {get_bold(b)} is behind its remote counterpart {get_bold(rb)}.\n"
-                                      f"Pull {get_bold(b)} (fast-forward only) from {get_bold(remote)}?" + get_pretty_choices('y', 'N', 'q', 'yq'), f"Branch {get_bold(b)} is behind its remote counterpart {get_bold(rb)}.\nPulling {get_bold(b)} (fast-forward only) from {get_bold(remote)}...")
-                    if ans in ('y', 'yes', 'yq'):
-                        self.__git.pull_ff_only(remote, rb)
-                        if ans == 'yq':
-                            return
-                        self.flush_caches()
-                        print("")
-                    elif ans in ('q', 'quit'):
-                        return
-
-                elif s == AHEAD_OF_REMOTE:
-                    print_new_line(False)
-                    ans = self.ask_if(f"Push {get_bold(b)} to {get_bold(remote)}?" + get_pretty_choices('y', 'N', 'q', 'yq'),
-                                      f"Pushing {get_bold(b)} to {get_bold(remote)}...",
-                                      override_answer=None if self.__cli_opts.opt_push_tracked else "N")
-                    if ans in ('y', 'yes', 'yq'):
-                        self.__git.push(remote, b)
-                        if ans == 'yq':
-                            return
-                        self.flush_caches()
-                    elif ans in ('q', 'quit'):
-                        return
-
-                elif s == DIVERGED_FROM_AND_OLDER_THAN_REMOTE:
-                    print_new_line(False)
-                    rb = self.__git.get_strict_counterpart_for_fetching_of_branch(b)
-                    ans = self.ask_if(f"Branch {get_bold(b)} diverged from (and has older commits than) its remote counterpart {get_bold(rb)}.\nReset branch {get_bold(b)} to the commit pointed by {get_bold(rb)}?" + get_pretty_choices('y', 'N', 'q', 'yq'),
-                                      f"Branch {get_bold(b)} diverged from (and has older commits than) its remote counterpart {get_bold(rb)}.\nResetting branch {get_bold(b)} to the commit pointed by {get_bold(rb)}...")
-                    if ans in ('y', 'yes', 'yq'):
-                        self.__git.reset_keep(rb)
-                        if ans == 'yq':
-                            return
-                        self.flush_caches()
-                    elif ans in ('q', 'quit'):
-                        return
-
-                elif s == DIVERGED_FROM_AND_NEWER_THAN_REMOTE:
-                    print_new_line(False)
-                    rb = self.__git.get_strict_counterpart_for_fetching_of_branch(b)
-                    ans = self.ask_if(f"Branch {get_bold(b)} diverged from (and has newer commits than) its remote counterpart {get_bold(rb)}.\n"
-                                      f"Push {get_bold(b)} with force-with-lease to {get_bold(remote)}?" + get_pretty_choices('y', 'N', 'q', 'yq'),
-                                      f"Branch {get_bold(b)} diverged from (and has newer commits than) its remote counterpart {get_bold(rb)}.\n"
-                                      f"Pushing {get_bold(b)} with force-with-lease to {get_bold(remote)}...",
-                                      override_answer=None if self.__cli_opts.opt_push_tracked else "N")
-                    if ans in ('y', 'yes', 'yq'):
-                        self.__git.push(remote, b, force_with_lease=True)
-                        if ans == 'yq':
-                            return
-                        self.flush_caches()
-                    elif ans in ('q', 'quit'):
-                        return
-
-                elif s == UNTRACKED:
-                    rems: List[str] = self.__git.remotes()
-                    rmt: Optional[str] = self.__git.get_inferred_remote_for_fetching_of_branch(b)
-                    print_new_line(False)
-                    if rmt:
-                        self.handle_untracked_branch(rmt, b)
-                    elif len(rems) == 1:
-                        self.handle_untracked_branch(rems[0], b)
-                    elif "origin" in rems:
-                        self.handle_untracked_branch("origin", b)
-                    else:
-                        # We know that there is at least 1 remote, otherwise 's' would be 'NO_REMOTES'
-                        print(get_fmt(f"Branch `{get_bold(b)}` is untracked and there's no `{get_bold('origin')}` repository."))
-                        self.__pick_remote(b)
-=======
                 try:
                     if s == BEHIND_REMOTE:
                         self.__handle_behind_state(cb, remote)
@@ -738,7 +645,6 @@
                         self.__handle_untracked_state(cb)
                 except StopTraversal:
                     return
->>>>>>> 3b41bc89
 
         if self.__cli_opts.opt_return_to == "here":
             self.__git.checkout(initial_branch)
@@ -750,17 +656,17 @@
         self.status(warn_on_yellow_edges=True)
         print("")
         if cb == self.managed_branches[-1]:
-            msg: str = f"Reached branch {get_bold(cb)} which has no successor"
+            msg: str = f"Reached branch {bold(cb)} which has no successor"
         else:
-            msg = f"No successor of {get_bold(cb)} needs to be slid out or synced with upstream branch or remote"
+            msg = f"No successor of {bold(cb)} needs to be slid out or synced with upstream branch or remote"
         sys.stdout.write(f"{msg}; nothing left to update\n")
 
         if self.__cli_opts.opt_return_to == "here" or (
                 self.__cli_opts.opt_return_to == "nearest-remaining" and nearest_remaining_branch == initial_branch):
-            print(f"Returned to the initial branch {get_bold(initial_branch)}")
+            print(f"Returned to the initial branch {bold(initial_branch)}")
         elif self.__cli_opts.opt_return_to == "nearest-remaining" and nearest_remaining_branch != initial_branch:
             print(
-                f"The initial branch {get_bold(initial_branch)} has been slid out. Returned to nearest remaining managed branch {get_bold(nearest_remaining_branch)}")
+                f"The initial branch {bold(initial_branch)} has been slid out. Returned to nearest remaining managed branch {bold(nearest_remaining_branch)}")
 
     def status(self, warn_on_yellow_edges: bool) -> None:
         dfs_res = []
@@ -814,8 +720,8 @@
                 if not p:
                     out.write("  ")
                 else:
-                    out.write(get_colored(f"{utils.get_vertical_bar()} ", edge_color[p]))
-            out.write(get_colored(suffix, edge_color[b_]))
+                    out.write(colored(f"{utils.get_vertical_bar()} ", edge_color[p]))
+            out.write(colored(suffix, edge_color[b_]))
 
         for b, accumulated_path in dfs_res:
             if b in self.up_branch:
@@ -832,16 +738,16 @@
                         if sha == fp_sha(b):
                             # fp_branches_cached will already be there thanks to the above call to 'fp_sha'.
                             fp_branches_formatted: str = " and ".join(
-                                sorted(get_underline(lb_or_rb) for lb, lb_or_rb in fp_branches_cached[b]))
+                                sorted(underline(lb_or_rb) for lb, lb_or_rb in fp_branches_cached[b]))
                             fp_suffix: str = " %s %s %s seems to be a part of the unique history of %s" % \
-                                             (get_colored(utils.get_right_arrow(), RED), get_colored("fork point ???", RED),
+                                             (colored(utils.get_right_arrow(), RED), colored("fork point ???", RED),
                                               "this commit" if self.__cli_opts.opt_list_commits_with_hashes else f"commit {short_sha}",
                                               fp_branches_formatted)
                         else:
                             fp_suffix = ''
                         print_line_prefix(b, utils.get_vertical_bar())
                         out.write(" %s%s%s\n" % (
-                                  f"{get_dim(short_sha)}  " if self.__cli_opts.opt_list_commits_with_hashes else "", get_dim(subject),
+                                  f"{dim(short_sha)}  " if self.__cli_opts.opt_list_commits_with_hashes else "", dim(subject),
                                   fp_suffix))
                 elbow_ascii_only: Dict[str, str] = {DIM: "m-", RED: "x-", GREEN: "o-", YELLOW: "?-"}
                 elbow: str = u"└─" if not utils.ascii_only else elbow_ascii_only[edge_color[b]]
@@ -864,28 +770,28 @@
                     prefix = "REVERTING "
                 else:
                     prefix = ""
-                current = "%s%s" % (get_bold(get_colored(prefix, RED)), get_bold(get_underline(b, star_if_ascii_only=True)))
-            else:
-                current = get_bold(b)
-
-            anno: str = f"  {get_dim(self.__annotations[b])}" if b in self.__annotations else ""
+                current = "%s%s" % (bold(colored(prefix, RED)), bold(underline(b, star_if_ascii_only=True)))
+            else:
+                current = bold(b)
+
+            anno: str = f"  {dim(self.__annotations[b])}" if b in self.__annotations else ""
 
             s, remote = self.__git.get_combined_remote_sync_status(b)
             sync_status = {
                 NO_REMOTES: "",
-                UNTRACKED: get_colored(" (untracked)", ORANGE),
+                UNTRACKED: colored(" (untracked)", ORANGE),
                 IN_SYNC_WITH_REMOTE: "",
-                BEHIND_REMOTE: get_colored(f" (behind {remote})", RED),
-                AHEAD_OF_REMOTE: get_colored(f" (ahead of {remote})", RED),
-                DIVERGED_FROM_AND_OLDER_THAN_REMOTE: get_colored(f" (diverged from & older than {remote})", RED),
-                DIVERGED_FROM_AND_NEWER_THAN_REMOTE: get_colored(f" (diverged from {remote})", RED)
+                BEHIND_REMOTE: colored(f" (behind {remote})", RED),
+                AHEAD_OF_REMOTE: colored(f" (ahead of {remote})", RED),
+                DIVERGED_FROM_AND_OLDER_THAN_REMOTE: colored(f" (diverged from & older than {remote})", RED),
+                DIVERGED_FROM_AND_NEWER_THAN_REMOTE: colored(f" (diverged from {remote})", RED)
             }[s]
 
             hook_output = ""
             if hook_executable:
                 debug("status()", f"running machete-status-branch hook ({hook_path}) for branch {b}")
                 hook_env = dict(os.environ, ASCII_ONLY=str(utils.ascii_only).lower())
-                status_code, stdout, stderr = utils.get_popen_cmd(hook_path, b, cwd=self.__git.get_root_dir(), env=hook_env)
+                status_code, stdout, stderr = utils.popen_cmd(hook_path, b, cwd=self.__git.get_root_dir(), env=hook_env)
                 if status_code == 0:
                     if not stdout.isspace():
                         hook_output = f"  {stdout.rstrip()}"
@@ -921,11 +827,11 @@
             warn(f"{first_part}.\n\n{second_part}.")
 
     def delete_unmanaged(self) -> None:
-        branches_to_delete = get_excluding(self.__git.get_local_branches(), self.managed_branches)
+        branches_to_delete = excluding(self.__git.get_local_branches(), self.managed_branches)
         cb = self.__git.get_current_branch_or_none()
         if cb and cb in branches_to_delete:
-            branches_to_delete = get_excluding(branches_to_delete, [cb])
-            print(get_fmt(f"Skipping current branch `{cb}`"))
+            branches_to_delete = excluding(branches_to_delete, [cb])
+            print(fmt(f"Skipping current branch `{cb}`"))
         if branches_to_delete:
             branches_merged_to_head = self.__git.merged_local_branches()
 
@@ -933,7 +839,7 @@
             for b in branches_to_delete_merged_to_head:
                 rb = self.__git.get_strict_counterpart_for_fetching_of_branch(b)
                 is_merged_to_remote = self.__git.is_ancestor_or_equal(b, rb, later_prefix="refs/remotes/") if rb else True
-                msg_core = f"{get_bold(b)} (merged to HEAD{'' if is_merged_to_remote else f', but not merged to {rb}'})"
+                msg_core = f"{bold(b)} (merged to HEAD{'' if is_merged_to_remote else f', but not merged to {rb}'})"
                 msg = f"Delete branch {msg_core}?" + get_pretty_choices('y', 'N', 'q')
                 opt_yes_msg = f"Deleting branch {msg_core}"
                 ans = self.ask_if(msg, opt_yes_msg)
@@ -944,7 +850,7 @@
 
             branches_to_delete_unmerged_to_head = [b for b in branches_to_delete if b not in branches_merged_to_head]
             for b in branches_to_delete_unmerged_to_head:
-                msg_core = f"{get_bold(b)} (unmerged to HEAD)"
+                msg_core = f"{bold(b)} (unmerged to HEAD)"
                 msg = f"Delete branch {msg_core}?" + get_pretty_choices('y', 'N', 'q')
                 opt_yes_msg = f"Deleting branch {msg_core}"
                 ans = self.ask_if(msg, opt_yes_msg)
@@ -1180,7 +1086,7 @@
         print()
         print("To restore the original pre-squash commit, run:")
         print()
-        print(get_fmt(f"\t`git reset {latest_sha}`"))
+        print(fmt(f"\t`git reset {latest_sha}`"))
 
     def filtered_reflog(self, b: str, prefix: str) -> List[str]:
         def is_excluded_reflog_subject(sha_: str, gs_: str) -> bool:
@@ -1218,21 +1124,21 @@
 
     def sync_annotations_to_github_prs(self) -> None:
         from git_machete.github import derive_current_user_login, derive_pull_requests, GitHubPullRequest, \
-            get_parse_github_remote_url
+            get_parsed_github_remote_url
 
         url_for_remote: Dict[str, str] = {r: self.__git.get_url_of_remote(r) for r in
                                           self.__git.remotes()}
         if not url_for_remote:
-            raise MacheteException(get_fmt('No remotes defined for this repository (see `git remote`)'))
+            raise MacheteException(fmt('No remotes defined for this repository (see `git remote`)'))
 
         optional_org_name_for_github_remote: Dict[str, Optional[Tuple[str, str]]] = {
-            remote: get_parse_github_remote_url(url) for remote, url in url_for_remote.items()}
+            remote: get_parsed_github_remote_url(url) for remote, url in url_for_remote.items()}
         org_name_for_github_remote: Dict[str, Tuple[str, str]] = {remote: org_name for remote, org_name in
                                                                   optional_org_name_for_github_remote.items() if
                                                                   org_name}
         if not org_name_for_github_remote:
             raise MacheteException(
-                get_fmt('Remotes are defined for this repository, but none of them corresponds to GitHub (see `git remote -v` for details)'))
+                fmt('Remotes are defined for this repository, but none of them corresponds to GitHub (see `git remote -v` for details)'))
 
         org: str
         repo: str
@@ -1261,7 +1167,7 @@
                          f'than in machete file (`{u or "<none, is a root>"}`)')
                     anno += f" WRONG PR BASE or MACHETE PARENT? PR has '{pr.base}'"
                 if self.__annotations.get(pr.head) != anno:
-                    print(get_fmt(f'Annotating <b>{pr.head}</b> as `{anno}`'))
+                    print(fmt(f'Annotating <b>{pr.head}</b> as `{anno}`'))
                     self.__annotations[pr.head] = anno
             else:
                 debug('sync_annotations_to_github_prs()',
@@ -1323,8 +1229,8 @@
                     def branch_def_to_str(lb: str, lb_or_rb: str) -> str:
                         return lb if lb == lb_or_rb else f"{lb_or_rb} (remote counterpart of {lb})"
 
-                    joined_branch_defs = ", ".join(map(get_tupled(branch_def_to_str), branch_defs))
-                    yield get_dim(f"{sha_} => {joined_branch_defs}")
+                    joined_branch_defs = ", ".join(map(tupled(branch_def_to_str), branch_defs))
+                    yield dim(f"{sha_} => {joined_branch_defs}")
 
             debug(f"match_log_to_filtered_reflogs({b})",
                   "branches containing the given SHA in their filtered reflog: \n%s\n" % "\n".join(log_result()))
@@ -1338,7 +1244,7 @@
                 def lb_is_not_b(lb: str, lb_or_rb: str) -> bool:
                     return lb != b
 
-                containing_branch_defs = sorted(filter(get_tupled(lb_is_not_b), branch_defs), key=get_second)
+                containing_branch_defs = sorted(filter(tupled(lb_is_not_b), branch_defs), key=get_second)
                 if containing_branch_defs:
                     debug(f"match_log_to_filtered_reflogs({b})",
                           f"commit {sha} found in filtered reflog of {' and '.join(map(get_second, branch_defs))}")
@@ -1422,7 +1328,7 @@
         # While the latter checks the sanity of fork point override configuration,
         # the former checks if the override still applies to wherever the given branch currently points.
         if not self.__git.is_ancestor_or_equal(while_descendant_of, b, earlier_prefix=""):
-            warn(get_fmt(
+            warn(fmt(
                 f"since branch <b>{b}</b> is no longer a descendant of commit {self.__git.get_short_commit_sha_by_revision(while_descendant_of)}, ",
                 f"the fork point override to commit {self.__git.get_short_commit_sha_by_revision(to)} no longer applies.\n",
                 "Consider running:\n",
@@ -1454,7 +1360,7 @@
         self.__git.set_config(while_descendant_of_key, b_sha)
 
         sys.stdout.write(
-            get_fmt(f"Fork point for <b>{b}</b> is overridden to <b>{self.__git.get_revision_repr(to_revision)}</b>.\n", f"This applies as long as {b} points to (or is descendant of) its current head (commit {self.__git.get_short_commit_sha_by_revision(b_sha)}).\n\n", f"This information is stored under git config keys:\n  * `{to_key}`\n  * `{while_descendant_of_key}`\n\n", f"To unset this override, use:\n  `git machete fork-point --unset-override {b}`\n"))
+            fmt(f"Fork point for <b>{b}</b> is overridden to <b>{self.__git.get_revision_repr(to_revision)}</b>.\n", f"This applies as long as {b} points to (or is descendant of) its current head (commit {self.__git.get_short_commit_sha_by_revision(b_sha)}).\n\n", f"This information is stored under git config keys:\n  * `{to_key}`\n  * `{while_descendant_of_key}`\n\n", f"To unset this override, use:\n  `git machete fork-point --unset-override {b}`\n"))
 
     def __pick_remote(self, b: str) -> None:
         rems = self.__git.remotes()
@@ -1479,8 +1385,8 @@
         other_remote_choice = "o[ther-remote]" if can_pick_other_remote else ""
         rb = f"{new_remote}/{b}"
         if not self.__git.get_commit_sha_by_revision(rb, prefix="refs/remotes/"):
-            ask_message = f"Push untracked branch {get_bold(b)} to {get_bold(new_remote)}?" + get_pretty_choices('y', 'N', 'q', 'yq', other_remote_choice)
-            ask_opt_yes_message = f"Pushing untracked branch {get_bold(b)} to {get_bold(new_remote)}..."
+            ask_message = f"Push untracked branch {bold(b)} to {bold(new_remote)}?" + get_pretty_choices('y', 'N', 'q', 'yq', other_remote_choice)
+            ask_opt_yes_message = f"Pushing untracked branch {bold(b)} to {bold(new_remote)}..."
             ans = self.ask_if(ask_message, ask_opt_yes_message,
                               override_answer=None if self.__git.cli_opts.opt_push_untracked else "N")
             if ans in ('y', 'yes', 'yq'):
@@ -1498,37 +1404,37 @@
 
         message: str = {
             IN_SYNC_WITH_REMOTE:
-                f"Branch {get_bold(b)} is untracked, but its remote counterpart candidate {get_bold(rb)} already exists and both branches point to the same commit.",
+                f"Branch {bold(b)} is untracked, but its remote counterpart candidate {bold(rb)} already exists and both branches point to the same commit.",
             BEHIND_REMOTE:
-                f"Branch {get_bold(b)} is untracked, but its remote counterpart candidate {get_bold(rb)} already exists and is ahead of {get_bold(b)}.",
+                f"Branch {bold(b)} is untracked, but its remote counterpart candidate {bold(rb)} already exists and is ahead of {bold(b)}.",
             AHEAD_OF_REMOTE:
-                f"Branch {get_bold(b)} is untracked, but its remote counterpart candidate {get_bold(rb)} already exists and is behind {get_bold(b)}.",
+                f"Branch {bold(b)} is untracked, but its remote counterpart candidate {bold(rb)} already exists and is behind {bold(b)}.",
             DIVERGED_FROM_AND_OLDER_THAN_REMOTE:
-                f"Branch {get_bold(b)} is untracked, it diverged from its remote counterpart candidate {get_bold(rb)}, and has {get_bold('older')} commits than {get_bold(rb)}.",
+                f"Branch {bold(b)} is untracked, it diverged from its remote counterpart candidate {bold(rb)}, and has {bold('older')} commits than {bold(rb)}.",
             DIVERGED_FROM_AND_NEWER_THAN_REMOTE:
-                f"Branch {get_bold(b)} is untracked, it diverged from its remote counterpart candidate {get_bold(rb)}, and has {get_bold('newer')} commits than {get_bold(rb)}."
+                f"Branch {bold(b)} is untracked, it diverged from its remote counterpart candidate {bold(rb)}, and has {bold('newer')} commits than {bold(rb)}."
         }[relation]
 
         ask_message, ask_opt_yes_message = {
             IN_SYNC_WITH_REMOTE: (
-                f"Set the remote of {get_bold(b)} to {get_bold(new_remote)} without pushing or pulling?" + get_pretty_choices('y', 'N', 'q', 'yq', other_remote_choice),
-                f"Setting the remote of {get_bold(b)} to {get_bold(new_remote)}..."
+                f"Set the remote of {bold(b)} to {bold(new_remote)} without pushing or pulling?" + get_pretty_choices('y', 'N', 'q', 'yq', other_remote_choice),
+                f"Setting the remote of {bold(b)} to {bold(new_remote)}..."
             ),
             BEHIND_REMOTE: (
-                f"Pull {get_bold(b)} (fast-forward only) from {get_bold(new_remote)}?" + get_pretty_choices('y', 'N', 'q', 'yq', other_remote_choice),
-                f"Pulling {get_bold(b)} (fast-forward only) from {get_bold(new_remote)}..."
+                f"Pull {bold(b)} (fast-forward only) from {bold(new_remote)}?" + get_pretty_choices('y', 'N', 'q', 'yq', other_remote_choice),
+                f"Pulling {bold(b)} (fast-forward only) from {bold(new_remote)}..."
             ),
             AHEAD_OF_REMOTE: (
-                f"Push branch {get_bold(b)} to {get_bold(new_remote)}?" + get_pretty_choices('y', 'N', 'q', 'yq', other_remote_choice),
-                f"Pushing branch {get_bold(b)} to {get_bold(new_remote)}..."
+                f"Push branch {bold(b)} to {bold(new_remote)}?" + get_pretty_choices('y', 'N', 'q', 'yq', other_remote_choice),
+                f"Pushing branch {bold(b)} to {bold(new_remote)}..."
             ),
             DIVERGED_FROM_AND_OLDER_THAN_REMOTE: (
-                f"Reset branch {get_bold(b)} to the commit pointed by {get_bold(rb)}?" + get_pretty_choices('y', 'N', 'q', 'yq', other_remote_choice),
-                f"Resetting branch {get_bold(b)} to the commit pointed by {get_bold(rb)}..."
+                f"Reset branch {bold(b)} to the commit pointed by {bold(rb)}?" + get_pretty_choices('y', 'N', 'q', 'yq', other_remote_choice),
+                f"Resetting branch {bold(b)} to the commit pointed by {bold(rb)}..."
             ),
             DIVERGED_FROM_AND_NEWER_THAN_REMOTE: (
-                f"Push branch {get_bold(b)} with force-with-lease to {get_bold(new_remote)}?" + get_pretty_choices('y', 'N', 'q', 'yq', other_remote_choice),
-                f"Pushing branch {get_bold(b)} with force-with-lease to {get_bold(new_remote)}..."
+                f"Push branch {bold(b)} with force-with-lease to {bold(new_remote)}?" + get_pretty_choices('y', 'N', 'q', 'yq', other_remote_choice),
+                f"Pushing branch {bold(b)} with force-with-lease to {bold(new_remote)}..."
             )
         }[relation]
 
@@ -1583,16 +1489,16 @@
         if override_answer:
             return override_answer
         if self.__cli_opts.opt_yes and opt_yes_msg:
-            print(get_fmt(opt_yes_msg) if apply_fmt else opt_yes_msg)
+            print(fmt(opt_yes_msg) if apply_fmt else opt_yes_msg)
             return 'y'
-        return input(get_fmt(msg) if apply_fmt else msg).lower()
+        return input(fmt(msg) if apply_fmt else msg).lower()
 
     @staticmethod
     def pick(choices: List[str], name: str, apply_fmt: bool = True) -> str:
         xs: str = "".join(f"[{index + 1}] {x}\n" for index, x in enumerate(choices))
         msg: str = xs + f"Specify {name} or hit <return> to skip: "
         try:
-            ans: str = input(get_fmt(msg) if apply_fmt else msg)
+            ans: str = input(fmt(msg) if apply_fmt else msg)
             if not ans:
                 sys.exit(0)
             index: int = int(ans) - 1
@@ -1638,7 +1544,7 @@
             raise MacheteException(fmt('No remotes defined for this repository (see `git remote`)'))
 
         org_and_repo_for_github_remote: Dict[str, Tuple[str, str]] = {
-            remote: parse_github_remote_url(url) for remote, url in url_for_remote.items() if is_github_remote_url(url)
+            remote: get_parsed_github_remote_url(url) for remote, url in url_for_remote.items() if is_github_remote_url(url)
         }
         if not org_and_repo_for_github_remote:
             raise MacheteException(
@@ -1673,7 +1579,7 @@
         debug(f'create_github_pr({head})', f'organization is {org}, repository is {repo}')
         debug(f'create_github_pr({head})', 'current GitHub user is ' + (current_user or '<none>'))
 
-        title: str = self.__git.popen_git("log", "-1", "--format=%s").strip()
+        title: str = self.__git.get_popen_git("log", "-1", "--format=%s").strip()
         description_path = self.__git.get_git_subpath('info', 'description')
         description: str = utils.slurp_file_or_empty(description_path)
 
@@ -1696,7 +1602,7 @@
             print(fmt(ok_str))
 
         reviewers_path = self.__git.get_git_subpath('info', 'reviewers')
-        reviewers: List[str] = utils.non_empty_lines(utils.slurp_file_or_empty(reviewers_path))
+        reviewers: List[str] = utils.get_non_empty_lines(utils.slurp_file_or_empty(reviewers_path))
         if reviewers:
             print(
                 fmt(f'Adding {", ".join(f"`{r}`" for r in reviewers)} as reviewer{"s" if len(reviewers) > 1 else ""} to PR #{pr.number}...'),
@@ -1709,10 +1615,10 @@
 
     def __handle_diverged_and_newer_state(self, cb: str, remote: str, abort_on_quit: bool = True) -> None:
         self.__print_new_line(False)
-        rb = self.__git.strict_counterpart_for_fetching_of_branch(cb)
+        rb = self.__git.get_strict_counterpart_for_fetching_of_branch(cb)
         ans = self.ask_if(
             f"Branch {bold(cb)} diverged from (and has newer commits than) its remote counterpart {bold(rb)}.\n"
-            f"Push {bold(cb)} with force-with-lease to {bold(remote)}?" + pretty_choices('y', 'N', 'q', 'yq'),
+            f"Push {bold(cb)} with force-with-lease to {bold(remote)}?" + get_pretty_choices('y', 'N', 'q', 'yq'),
             f"Branch {bold(cb)} diverged from (and has newer commits than) its remote counterpart {bold(rb)}.\n"
             f"Pushing {bold(cb)} with force-with-lease to {bold(remote)}...",
             override_answer=None if self.__cli_opts.opt_push_tracked else "N")
@@ -1728,7 +1634,7 @@
 
     def __handle_untracked_state(self, b: str) -> None:
         rems: List[str] = self.__git.remotes()
-        rmt: Optional[str] = self.__git.inferred_remote_for_fetching_of_branch(b)
+        rmt: Optional[str] = self.__git.get_inferred_remote_for_fetching_of_branch(b)
         self.__print_new_line(False)
         if rmt:
             self.handle_untracked_branch(rmt, b)
@@ -1744,7 +1650,7 @@
     def __handle_ahead_state(self, cb: str, remote: str, abort_on_quit: bool = True) -> None:
         self.__print_new_line(False)
         ans = self.ask_if(
-            f"Push {bold(cb)} to {bold(remote)}?" + pretty_choices('y', 'N', 'q', 'yq'),
+            f"Push {bold(cb)} to {bold(remote)}?" + get_pretty_choices('y', 'N', 'q', 'yq'),
             f"Pushing {bold(cb)} to {bold(remote)}...",
             override_answer=None if self.__cli_opts.opt_push_tracked else "N"
         )
@@ -1760,9 +1666,9 @@
 
     def __handle_diverged_and_older_state(self, b: str) -> None:
         self.__print_new_line(False)
-        rb = self.__git.strict_counterpart_for_fetching_of_branch(b)
+        rb = self.__git.get_strict_counterpart_for_fetching_of_branch(b)
         ans = self.ask_if(
-            f"Branch {bold(b)} diverged from (and has older commits than) its remote counterpart {bold(rb)}.\nReset branch {bold(b)} to the commit pointed by {bold(rb)}?" + pretty_choices(
+            f"Branch {bold(b)} diverged from (and has older commits than) its remote counterpart {bold(rb)}.\nReset branch {bold(b)} to the commit pointed by {bold(rb)}?" + get_pretty_choices(
                 'y', 'N', 'q', 'yq'),
             f"Branch {bold(b)} diverged from (and has older commits than) its remote counterpart {bold(rb)}.\nResetting branch {bold(b)} to the commit pointed by {bold(rb)}...")
         if ans in ('y', 'yes', 'yq'):
@@ -1774,9 +1680,9 @@
             raise StopTraversal
 
     def __handle_behind_state(self, b: str, remote: str) -> None:
-        rb = self.__git.strict_counterpart_for_fetching_of_branch(b)
+        rb = self.__git.get_strict_counterpart_for_fetching_of_branch(b)
         ans = self.ask_if(f"Branch {bold(b)} is behind its remote counterpart {bold(rb)}.\n"
-                          f"Pull {bold(b)} (fast-forward only) from {bold(remote)}?" + pretty_choices('y', 'N', 'q', 'yq'),
+                          f"Pull {bold(b)} (fast-forward only) from {bold(remote)}?" + get_pretty_choices('y', 'N', 'q', 'yq'),
                           f"Branch {bold(b)} is behind its remote counterpart {bold(rb)}.\nPulling {bold(b)} (fast-forward only) from {bold(remote)}...")
         if ans in ('y', 'yes', 'yq'):
             self.__git.pull_ff_only(remote, rb)
@@ -1792,7 +1698,7 @@
         self.expect_at_least_one_managed_branch()
         self.__empty_line_status = True
 
-        cb = self.__git.current_branch()
+        cb = self.__git.get_current_branch()
         if cb not in self.managed_branches:
             self.add(cb)
 
@@ -1818,12 +1724,12 @@
             if s == BEHIND_REMOTE:
                 warn(f"Branch {cb} is in <b>BEHIND_REMOTE</b> state.\nConsider using 'git pull'.\n")
                 self.__print_new_line(False)
-                ans = self.ask_if("Proceed with pull request creation?" + pretty_choices('y', 'N', 'q', 'yq'),
+                ans = self.ask_if("Proceed with pull request creation?" + get_pretty_choices('y', 'N', 'q', 'yq'),
                                   "Proceeding with pull request creation...")
             elif s == DIVERGED_FROM_AND_OLDER_THAN_REMOTE:
                 warn(f"Branch {cb} is in <b>DIVERGED_FROM_AND_OLDER_THAN_REMOTE</b> state.\nConsider using 'git reset --keep'.\n")
                 self.__print_new_line(False)
-                ans = self.ask_if("Proceed with pull request creation?" + pretty_choices('y', 'N', 'q', 'yq'),
+                ans = self.ask_if("Proceed with pull request creation?" + get_pretty_choices('y', 'N', 'q', 'yq'),
                                   "Proceeding with pull request creation...")
             elif s == NO_REMOTES:
                 raise MacheteException("Could not create pull request - there are no remote repositories!")
@@ -1868,22 +1774,22 @@
     if c and c in command_by_alias:
         c = command_by_alias[c]
     if c and c in long_docs:
-        print(get_fmt(textwrap.dedent(long_docs[c])))
+        print(fmt(textwrap.dedent(long_docs[c])))
     else:
         print()
         short_usage()
         if c and c not in long_docs:
             print(f"\nUnknown command: '{c}'")
-        print(get_fmt("\n<u>TL;DR tip</u>\n\n"
+        print(fmt("\n<u>TL;DR tip</u>\n\n"
               "    Get familiar with the help for <b>format</b>, <b>edit</b>, <b>status</b> and <b>update</b>, in this order.\n"))
         for hdr, cmds in command_groups:
-            print(get_underline(hdr))
+            print(underline(hdr))
             print("")
             for cm in cmds:
                 alias = f", {alias_by_command[cm]}" if cm in alias_by_command else ""
                 print("    %s%-18s%s%s" % (BOLD, cm + alias, ENDC, short_docs[cm]))  # bold(...) can't be used here due to the %-18s format specifier
             sys.stdout.write("\n")
-        print(get_fmt(textwrap.dedent("""
+        print(fmt(textwrap.dedent("""
             <u>General options</u>\n
                 <b>--debug</b>           Log detailed diagnostic info, including outputs of the executed git commands.
                 <b>-h, --help</b>        Print help and exit.
@@ -1893,7 +1799,7 @@
 
 
 def short_usage() -> None:
-    print(get_fmt("<b>Usage: git machete [--debug] [-h] [-v|--verbose] [--version] <command> [command-specific options] [command-specific argument]</b>"))
+    print(fmt("<b>Usage: git machete [--debug] [-h] [-v|--verbose] [--version] <command> [command-specific options] [command-specific argument]</b>"))
 
 
 def version() -> None:
@@ -2163,10 +2069,10 @@
             if param == "anno-prs":
                 machete_client.sync_annotations_to_github_prs()
             elif param == "create-pr":
-                cb = git.current_branch()
+                cb = git.get_current_branch()
                 machete_client.create_github_pr(cb, draft=cli_opts.opt_draft)
             elif param == "retarget-pr":
-                cb = git.current_branch()
+                cb = git.get_current_branch()
                 machete_client.expect_in_managed_branches(cb)
                 machete_client.retarget_github_pr(cb)
             else:
@@ -2207,9 +2113,9 @@
                 def strip_first_fragment(rb: str) -> str:
                     return re.sub("^[^/]+/", "", rb)
 
-                remote_counterparts_of_local_branches = utils.get_map_truthy_only(lambda b: git.get_combined_counterpart_for_fetching_of_branch(b), git.get_local_branches())
-                qualifying_remote_branches = get_excluding(git.get_remote_branches(), remote_counterparts_of_local_branches)
-                res = get_excluding(git.get_local_branches(), machete_client.managed_branches) + list(map(strip_first_fragment, qualifying_remote_branches))
+                remote_counterparts_of_local_branches = utils.map_truthy_only(lambda b: git.get_combined_counterpart_for_fetching_of_branch(b), git.get_local_branches())
+                qualifying_remote_branches = excluding(git.get_remote_branches(), remote_counterparts_of_local_branches)
+                res = excluding(git.get_local_branches(), machete_client.managed_branches) + list(map(strip_first_fragment, qualifying_remote_branches))
             elif param == "managed":
                 res = machete_client.managed_branches
             elif param == "slidable":
@@ -2219,7 +2125,7 @@
                 machete_client.expect_in_managed_branches(b_arg)
                 res = machete_client.slidable_after(b_arg)
             elif param == "unmanaged":
-                res = get_excluding(git.get_local_branches(), machete_client.managed_branches)
+                res = excluding(git.get_local_branches(), machete_client.managed_branches)
             elif param == "with-overridden-fork-point":
                 res = list(filter(lambda b: machete_client.has_any_fork_point_override_config(b), git.get_local_branches()))
 
@@ -2300,9 +2206,9 @@
     except StopTraversal:
         pass
     finally:
-        if initial_current_directory and not utils.is_directory_exists(initial_current_directory):
+        if initial_current_directory and not utils.does_directory_exists(initial_current_directory):
             nearest_existing_parent_directory = initial_current_directory
-            while not utils.is_directory_exists(nearest_existing_parent_directory):
+            while not utils.does_directory_exists(nearest_existing_parent_directory):
                 nearest_existing_parent_directory = os.path.join(nearest_existing_parent_directory, os.path.pardir)
             warn(f"current directory {initial_current_directory} no longer exists, "
                  f"the nearest existing parent directory is {os.path.abspath(nearest_existing_parent_directory)}")
