--- conflicted
+++ resolved
@@ -36,16 +36,8 @@
 
     def new_repo(self, *args: str) -> "GitRepositorySandbox":
         os.chdir(args[0])
-<<<<<<< HEAD
-        if len(args) > 1:
-            opt = args[1]
-            self.execute(f"git init {opt} --quiet")
-        else:
-            self.execute("git init --quiet")
-=======
         opts = args[1:]
         self.execute(f"git init -q {' '.join(opts)}")
->>>>>>> ceaecfa4
         return self
 
     def new_branch(self, branch_name: str) -> "GitRepositorySandbox":
@@ -71,13 +63,8 @@
         self.execute(f'git commit -q --amend -m "{message}"')
         return self
 
-<<<<<<< HEAD
-    def push(self) -> "SandboxSetup":
+    def push(self) -> "GitRepositorySandbox":
         branch = os.popen("git symbolic-ref -q --short HEAD").read()
-=======
-    def push(self) -> "GitRepositorySandbox":
-        branch = os.popen("git symbolic-ref --short HEAD").read()
->>>>>>> ceaecfa4
         self.execute(f"git push -q -u origin {branch}")
         return self
 
@@ -85,21 +72,12 @@
         time.sleep(seconds)
         return self
 
-<<<<<<< HEAD
-    def reset_to(self, revision: str) -> "SandboxSetup":
+    def reset_to(self, revision: str) -> "GitRepositorySandbox":
         self.execute(f'git reset -q --keep "{revision}"')
         return self
 
-    def delete_branch(self, branch: str) -> "SandboxSetup":
+    def delete_branch(self, branch: str) -> "GitRepositorySandbox":
         self.execute(f'git branch -q -d "{branch}"')
-=======
-    def reset_to(self, revision: str) -> "GitRepositorySandbox":
-        self.execute(f'git reset --keep "{revision}"')
-        return self
-
-    def delete_branch(self, branch: str) -> "GitRepositorySandbox":
-        self.execute(f'git branch -d "{branch}"')
->>>>>>> ceaecfa4
         return self
 
 
@@ -135,19 +113,11 @@
         (
             self.repo_sandbox
             # Create the remote and sandbox repos, chdir into sandbox repo
-<<<<<<< HEAD
-            .new_repo(self.setup.remote_path, "--bare")
-            .new_repo(self.setup.sandbox_path)
-            .execute(f"git remote add origin {self.setup.remote_path} > /dev/null")
-            .execute('git config user.email "tester@test.com" --quiet')
-            .execute('git config user.name "Tester Test" --quiet')
-=======
             .new_repo(self.repo_sandbox.remote_path, "--bare")
             .new_repo(self.repo_sandbox.local_path)
-            .execute(f"git remote add origin {self.repo_sandbox.remote_path}")
+            .execute(f"git remote add origin {self.repo_sandbox.remote_path} > /dev/null")
             .execute('git config user.email "tester@test.com"')
             .execute('git config user.name "Tester Test"')
->>>>>>> ceaecfa4
         )
 
     def setup_discover_standard_tree(self) -> None:
@@ -615,17 +585,10 @@
         )
 
         # squash-merge feature onto develop
-<<<<<<< HEAD
-        repo = (
-            repo.check_out("develop")
+        (
+            self.repo_sandbox.check_out("develop")
             .execute("git merge -q --squash feature")
             .execute("git commit -q -m squash_feature")
-=======
-        (
-            self.repo_sandbox.check_out("develop")
-            .execute("git merge --squash feature")
-            .execute("git commit -m squash_feature")
->>>>>>> ceaecfa4
             .check_out("child")
         )
 
