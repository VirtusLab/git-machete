version: 2.1

jobs:
  build:
    machine:
      image: ubuntu-2004:202101-01
    environment:
      # Needed to avoid warning: https://superuser.com/questions/575844/warning-terminal-is-not-fully-functional
      TERM: ansi
    steps:
      - checkout
      - run:
          name: Install dependencies
          command: |
            # We don't want `less` to open for `git grep` results.
            export GIT_PAGER=cat
<<<<<<< HEAD

            # For ensure-completion-scripts-correct.sh
            sudo apt-get update
            sudo apt-get install zsh

            # For ensure-links-correct.sh

=======
>>>>>>> 1b8b3e50
            npm install --global remark-cli remark-lint-no-dead-urls remark-validate-links

            ./ci/checks/enforce-issue-number-for-todos.sh
            ./ci/checks/ensure-links-correct.sh
            ./ci/checks/prohibit-tab-character.sh
            ./ci/checks/prohibit-trailing-whitespace.sh

<<<<<<< HEAD
            # For the scripts doing `docker-compose pull` to work around https://github.com/docker/compose/issues/7258
=======

      - run:
          name: Install yq
          # Required by the scripts doing `docker-compose pull` to work around https://github.com/docker/compose/issues/7258
          command: |
>>>>>>> 1b8b3e50
            wget -q https://github.com/mikefarah/yq/releases/download/v4.6.1/yq_linux_amd64
            sudo mv yq_linux_amd64 /usr/local/bin/yq
            sudo chmod +x /usr/local/bin/yq
      - run:
          name: Perform initial checks
          command: |
            PATH=./ci/checks:$PATH
            set -x
            enforce-indent-two-spaces-outside-python.sh
            enforce-issue-number-for-todos.sh
            ensure-completion-scripts-correct.sh
            ensure-links-correct.sh
            prohibit-tab-character.sh
            prohibit-trailing-whitespace.sh

      - run: PYTHON_VERSION=3.6 GIT_VERSION=1.8.0  bash ci/tox/ci-run.sh  # Earliest versions of python/git supported by git-machete
      - run: PYTHON_VERSION=3.7 GIT_VERSION=2.7.6  bash ci/tox/ci-run.sh
      - run: PYTHON_VERSION=3.8 GIT_VERSION=2.25.0 bash ci/tox/ci-run.sh
      - run: PYTHON_VERSION=3.9 GIT_VERSION=2.30.1 bash ci/tox/ci-run.sh

      - when:
          condition:
            equal: [ "develop", << pipeline.git.branch >> ]
          steps:
            - deploy:
                name: '[Dry run] Deploy to PyPI'
                # Side effects: does an actual release, but to the test PyPI
                command: bash ci/pypi/ci-deploy.sh --dry-run

            - deploy:
                name: '[Dry run] Update Homebrew tap'
                # Prerequisites: artifacts must be released to test PyPI first
                command: bash ci/homebrew-tap/ci-deploy.sh --dry-run

            - deploy:
                name: '[Dry run] Build & upload deb package to PPA'
                # Side effects: potentially pushes a regenerated Docker image
                command: bash ci/deb-ppa-upload/ci-deploy.sh --dry-run

            - deploy:
                name: '[Dry run] Open PR to NixOS/nixpkgs'
                # Prerequisites: artifacts must be released to test PyPI first
                # Side effects: potentially pushes a regenerated Docker image
                command: bash ci/nixpkgs-pr/ci-deploy.sh --dry-run

            - deploy:
                name: '[Dry run] Build rpm package'
                # Side effects: potentially pushes a regenerated Docker image
                # Other than that, it just builds the package without publishing anything; there's no special dry-run mode
                command: bash ci/rpm/ci-run.sh

      - when:
          condition:
            equal: [ "master", << pipeline.git.branch >> ]
          steps:
            - deploy:
                name: 'Deploy to PyPI'
                command: bash ci/pypi/ci-deploy.sh

            - deploy:
                name: 'Update Homebrew tap'
                # Prerequisites: artifacts must be released to PyPI first
                command: bash ci/homebrew-tap/ci-deploy.sh

            - deploy:
                name: 'Build & upload deb package to PPA'
                command: bash ci/deb-ppa-upload/ci-deploy.sh

            - deploy:
                name: 'Open PR to NixOS/nixpkgs'
                # Prerequisites: artifacts must be released to PyPI first
                command: bash ci/nixpkgs-pr/ci-deploy.sh

            - deploy:
                name: 'Build rpm package'
                command: bash ci/rpm/ci-run.sh

            # Let's do this at the very end to avoid opening a GH release (and notifying the watchers)
            # in case anything goes wrong in the previous steps.
            - deploy:
                name: 'Create GitHub release'
                # Prerequisites: RPM package must be in dist/
                command: |
                  sudo apt-get update
                  sudo apt-get install hub
                  bash ci/github-releases/ci-deploy.sh

            # Note: also, each time a commit is pushed to master,
            # a Snap build for `edge` channel is also triggered automatically via GitHub webhook on https://build.snapcraft.io/user/VirtusLab/git-machete
            # This happens completely outside of the CI, however.<|MERGE_RESOLUTION|>--- conflicted
+++ resolved
@@ -14,32 +14,12 @@
           command: |
             # We don't want `less` to open for `git grep` results.
             export GIT_PAGER=cat
-<<<<<<< HEAD
-
             # For ensure-completion-scripts-correct.sh
             sudo apt-get update
             sudo apt-get install zsh
-
             # For ensure-links-correct.sh
-
-=======
->>>>>>> 1b8b3e50
             npm install --global remark-cli remark-lint-no-dead-urls remark-validate-links
-
-            ./ci/checks/enforce-issue-number-for-todos.sh
-            ./ci/checks/ensure-links-correct.sh
-            ./ci/checks/prohibit-tab-character.sh
-            ./ci/checks/prohibit-trailing-whitespace.sh
-
-<<<<<<< HEAD
             # For the scripts doing `docker-compose pull` to work around https://github.com/docker/compose/issues/7258
-=======
-
-      - run:
-          name: Install yq
-          # Required by the scripts doing `docker-compose pull` to work around https://github.com/docker/compose/issues/7258
-          command: |
->>>>>>> 1b8b3e50
             wget -q https://github.com/mikefarah/yq/releases/download/v4.6.1/yq_linux_amd64
             sudo mv yq_linux_amd64 /usr/local/bin/yq
             sudo chmod +x /usr/local/bin/yq
@@ -54,7 +34,6 @@
             ensure-links-correct.sh
             prohibit-tab-character.sh
             prohibit-trailing-whitespace.sh
-
       - run: PYTHON_VERSION=3.6 GIT_VERSION=1.8.0  bash ci/tox/ci-run.sh  # Earliest versions of python/git supported by git-machete
       - run: PYTHON_VERSION=3.7 GIT_VERSION=2.7.6  bash ci/tox/ci-run.sh
       - run: PYTHON_VERSION=3.8 GIT_VERSION=2.25.0 bash ci/tox/ci-run.sh
@@ -126,7 +105,6 @@
                   sudo apt-get update
                   sudo apt-get install hub
                   bash ci/github-releases/ci-deploy.sh
-
             # Note: also, each time a commit is pushed to master,
             # a Snap build for `edge` channel is also triggered automatically via GitHub webhook on https://build.snapcraft.io/user/VirtusLab/git-machete
             # This happens completely outside of the CI, however.